name: Run pytests

on:
  push:
    branches: [master]
  pull_request:
    branches: [master]
  workflow_dispatch:
    inputs: null
<<<<<<< HEAD
    
=======
>>>>>>> 62e6db01
jobs:
  pytest:
    strategy:
      matrix:
        python-version: [3.6, 3.9]
        os: [ubuntu-latest] # can't use macOS when using service containers or container jobs
    runs-on: ${{ matrix.os }}
    services:
        postgres:
          image: postgres
          env: # needs to match DB config in: ../../tests/data/config.yaml
            POSTGRES_USER: postgres
            POSTGRES_PASSWORD: pipestat-password
            POSTGRES_DB: pipestat-test
          ports:
          - 5432:5432
          options: --health-cmd pg_isready --health-interval 10s --health-timeout 5s --health-retries 5
    steps:
    - uses: actions/checkout@v2

    - name: Set up Python ${{ matrix.python-version }}
      uses: actions/setup-python@v2
      with:
        python-version: ${{ matrix.python-version }}

    - name: Install dev dependancies
      run: if [ -f requirements/requirements-dev.txt ]; then pip install -r requirements/requirements-dev.txt; fi

    - name: Install test dependancies
      run: if [ -f requirements/requirements-test.txt ]; then pip install -r requirements/requirements-test.txt; fi

    - name: Install pipestat
      run: python -m pip install .

    - name: Run pytest tests
      run: pytest tests -x -vv --cov=./ --cov-report=xml

    - name: Upload coverage to Codecov
      uses: codecov/codecov-action@v1
      with:
        file: ./coverage.xml
        name: py-${{ matrix.python-version }}-${{ matrix.os }}<|MERGE_RESOLUTION|>--- conflicted
+++ resolved
@@ -7,10 +7,7 @@
     branches: [master]
   workflow_dispatch:
     inputs: null
-<<<<<<< HEAD
-    
-=======
->>>>>>> 62e6db01
+
 jobs:
   pytest:
     strategy:
