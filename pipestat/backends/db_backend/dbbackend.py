--- conflicted
+++ resolved
@@ -50,11 +50,9 @@
         :param dict status_schema_source: filepath of status schema
         :param str result_formatter: function for formatting result
         """
-<<<<<<< HEAD
+
 
         super().__init__(pipeline_type)
-=======
->>>>>>> 6985fcdb
         _LOGGER.warning(f"Initializing DBBackend for pipeline '{pipeline_name}'")
         self.pipeline_name = pipeline_name
         self.pipeline_type = pipeline_type or "sample"
