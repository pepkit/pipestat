--- conflicted
+++ resolved
@@ -148,11 +148,8 @@
         """Returns list of sample names and pipeline type as a list of tuples that have been reported, regardless of sample or project level"""
         all_samples_list = []
 
-<<<<<<< HEAD
-=======
         pipeline_type = pipeline_type or self.pipeline_type
 
->>>>>>> 5b6f59c1
         # TODO this should be simplified with the separation of sample and project managers.
         if pipeline_type is not None:
             mod = self.get_model(table_name=self.table_name, strict=True)
@@ -162,13 +159,6 @@
                 records = s.exec(stmt).all()
                 for i in records:
                     pair = (i.record_identifier, pipeline_type)
-<<<<<<< HEAD
-                    # if pipeline_type == "sample":
-                    #     pair = (i.record_identifier, pipeline_type)
-                    # elif pipeline_type == "project_name":
-                    #     pair = (i.project_name, pipeline_type)
-=======
->>>>>>> 5b6f59c1
                     sample_list.append(pair)
 
             return sample_list
@@ -184,13 +174,6 @@
                     records = s.exec(stmt).all()
                     for i in records:
                         pair = (i.record_identifier, pipeline_type)
-<<<<<<< HEAD
-                        # if pipeline_type == "sample":
-                        #     pair = (i.record_identifier, pipeline_type)
-                        # elif pipeline_type == "project_name":
-                        #     pair = (i.project_name, pipeline_type)
-=======
->>>>>>> 5b6f59c1
                         sample_list.append(pair)
 
                 all_samples_list += sample_list
