--- conflicted
+++ resolved
@@ -65,7 +65,6 @@
         self,
         record_identifier: str,
         table_name: str,
-        pipeline_type: Optional[str] = None,
     ) -> bool:
         """
         Check if the specified record exists in the table
@@ -74,15 +73,8 @@
         :param str table_name: table name to check
         :return bool: whether the record exists in the table
         """
-<<<<<<< HEAD
-        pipeline_type = pipeline_type or self.pipeline_type
-        query_hit = self.get_one_record(
-            rid=sample_name, table_name=table_name, pipeline_type=pipeline_type
-        )
-=======
 
         query_hit = self.get_one_record(rid=record_identifier, table_name=table_name)
->>>>>>> 2f1cc277
         return query_hit is not None
 
     def count_records(self):
@@ -131,10 +123,6 @@
         self,
         table_name: str,
         rid: Optional[str] = None,
-<<<<<<< HEAD
-        pipeline_type: Optional[str] = None,
-=======
->>>>>>> 2f1cc277
     ):
         """
         Retrieve single record from SQL table
@@ -147,18 +135,7 @@
         models = [self.get_orm(table_name=table_name)] if table_name else list(self.orms.values())
         with self.session as s:
             for mod in models:
-<<<<<<< HEAD
-                if pipeline_type == "sample":
-                    stmt = sql_select(mod).where(mod.sample_name == rid)
-                elif pipeline_type == "project":
-                    stmt = sql_select(mod).where(mod.project_name == rid)
-                else:
-                    PipelineTypeNotSuppliedError(
-                        f"Pipeline type must be 'sample' or 'project' to use get_one_record. Supplied pipeline_type: '{pipeline_type}'."
-                    )
-=======
                 stmt = sql_select(mod).where(mod.record_identifier == rid)
->>>>>>> 2f1cc277
                 record = s.exec(stmt).first()
 
                 if record:
@@ -179,18 +156,11 @@
                 stmt = sql_select(mod)
                 records = s.exec(stmt).all()
                 for i in records:
-<<<<<<< HEAD
-                    if pipeline_type == "sample":
-                        pair = (i.sample_name, pipeline_type)
-                    elif pipeline_type == "project_name":
-                        pair = (i.project_name, pipeline_type)
-=======
                     pair = (i.record_identifier, pipeline_type)
                     # if pipeline_type == "sample":
                     #     pair = (i.record_identifier, pipeline_type)
                     # elif pipeline_type == "project_name":
                     #     pair = (i.project_name, pipeline_type)
->>>>>>> 2f1cc277
                     sample_list.append(pair)
 
             return sample_list
@@ -205,18 +175,11 @@
                     stmt = sql_select(mod)
                     records = s.exec(stmt).all()
                     for i in records:
-<<<<<<< HEAD
-                        if pipeline_type == "sample":
-                            pair = (i.sample_name, pipeline_type)
-                        elif pipeline_type == "project_name":
-                            pair = (i.project_name, pipeline_type)
-=======
                         pair = (i.record_identifier, pipeline_type)
                         # if pipeline_type == "sample":
                         #     pair = (i.record_identifier, pipeline_type)
                         # elif pipeline_type == "project_name":
                         #     pair = (i.project_name, pipeline_type)
->>>>>>> 2f1cc277
                         sample_list.append(pair)
 
                 all_samples_list += sample_list
@@ -268,14 +231,8 @@
         :return List[str]: results identifiers that exist
         """
 
-<<<<<<< HEAD
-        table_name = self.get_table_name(pipeline_type=pipeline_type)
-        rid = sample_name
-        record = self.get_one_record(rid=rid, table_name=table_name, pipeline_type=pipeline_type)
-=======
         rid = record_identifier
         record = self.get_one_record(rid=rid, table_name=self.table_name)
->>>>>>> 2f1cc277
 
         if restrict_to is None:
             return (
@@ -315,12 +272,8 @@
         rm_record = True if result_identifier is None else False
 
         if not self.check_record_exists(
-<<<<<<< HEAD
-            sample_name=sample_name, table_name=table_name, pipeline_type=pipeline_type
-=======
             record_identifier=record_identifier,
             table_name=self.table_name,
->>>>>>> 2f1cc277
         ):
             _LOGGER.error(f"Record '{record_identifier}' not found")
             return False
@@ -333,21 +286,6 @@
             return False
 
         try:
-<<<<<<< HEAD
-            ORMClass = self.get_orm(table_name=table_name)
-            if self.check_record_exists(
-                sample_name=sample_name, table_name=table_name, pipeline_type=pipeline_type
-            ):
-                with self.session as s:
-                    if pipeline_type == "sample":
-                        records = s.query(ORMClass).filter(
-                            getattr(ORMClass, SAMPLE_NAME) == sample_name
-                        )
-                    if pipeline_type == "project":
-                        records = s.query(ORMClass).filter(
-                            getattr(ORMClass, PROJECT_NAME) == sample_name
-                        )
-=======
             ORMClass = self.get_orm(table_name=self.table_name)
             if self.check_record_exists(
                 record_identifier=record_identifier,
@@ -357,7 +295,6 @@
                     records = s.query(ORMClass).filter(
                         getattr(ORMClass, "record_identifier") == record_identifier
                     )
->>>>>>> 2f1cc277
                     if rm_record is True:
                         self.remove_record(
                             record_identifier=record_identifier,
@@ -375,11 +312,7 @@
                         setattr(records.first(), result_identifier, None)
                     s.commit()
             else:
-<<<<<<< HEAD
-                raise RecordNotFoundError(f"Record '{sample_name}' not found")
-=======
                 raise RecordNotFoundError(f"Record '{record_identifier}' not found")
->>>>>>> 2f1cc277
         except Exception as e:
             _LOGGER.error(f"Could not remove the result from the database. Exception: {e}")
             raise
@@ -403,25 +336,6 @@
         record_identifier = record_identifier or self.record_identifier
         if rm_record:
             try:
-<<<<<<< HEAD
-                ORMClass = self.get_orm(table_name=table_name)
-                if self.check_record_exists(
-                    sample_name=sample_name, table_name=table_name, pipeline_type=pipeline_type
-                ):
-                    with self.session as s:
-                        if pipeline_type == "sample":
-                            records = s.query(ORMClass).filter(
-                                getattr(ORMClass, SAMPLE_NAME) == sample_name
-                            )
-                        if pipeline_type == "project":
-                            records = s.query(ORMClass).filter(
-                                getattr(ORMClass, PROJECT_NAME) == sample_name
-                            )
-                        records.delete()
-                        s.commit()
-                else:
-                    raise RecordNotFoundError(f"Record '{sample_name}' not found")
-=======
                 ORMClass = self.get_orm(table_name=self.table_name)
                 if self.check_record_exists(
                     record_identifier=record_identifier,
@@ -435,7 +349,6 @@
                         s.commit()
                 else:
                     raise RecordNotFoundError(f"Record '{record_identifier}' not found")
->>>>>>> 2f1cc277
             except Exception as e:
                 _LOGGER.error(f"Could not remove the result from the database. Exception: {e}")
                 raise
@@ -484,25 +397,11 @@
                 return False
             _LOGGER.info(f"Overwriting existing results: {existing_str}")
         try:
-<<<<<<< HEAD
-            ORMClass = self.get_orm(table_name=table_name)
-            if pipeline_type == "sample":
-                values.update({SAMPLE_NAME: sample_name})
-                values.update({"project_name": self.project_name})
-            if pipeline_type == "project":
-                # TODO this looks funny but its because project_name becomes the sample_name in pipestat_report
-                # TODO for project pipelines.
-                # we should consider changing this back to record_identifier as the generic term.
-                values.update({"project_name": sample_name})
-            if not self.check_record_exists(
-                sample_name=sample_name, table_name=table_name, pipeline_type=pipeline_type
-=======
             ORMClass = self.get_orm(table_name=self.table_name)
             values.update({RECORD_IDENTIFIER: record_identifier})
             if not self.check_record_exists(
                 record_identifier=record_identifier,
                 table_name=self.table_name,
->>>>>>> 2f1cc277
             ):
                 new_record = ORMClass(**values)
                 with self.session as s:
@@ -510,26 +409,11 @@
                     s.commit()
             else:
                 with self.session as s:
-<<<<<<< HEAD
-                    if pipeline_type == "sample":
-                        record_to_update = (
-                            s.query(ORMClass)
-                            .filter(getattr(ORMClass, SAMPLE_NAME) == sample_name)
-                            .first()
-                        )
-                    if pipeline_type == "project":
-                        record_to_update = (
-                            s.query(ORMClass)
-                            .filter(getattr(ORMClass, PROJECT_NAME) == sample_name)
-                            .first()
-                        )
-=======
                     record_to_update = (
                         s.query(ORMClass)
                         .filter(getattr(ORMClass, RECORD_IDENTIFIER) == record_identifier)
                         .first()
                     )
->>>>>>> 2f1cc277
                     for result_id, result_value in values.items():
                         setattr(record_to_update, result_id, result_value)
                     s.commit()
@@ -575,22 +459,6 @@
             )
             if not existing:
                 raise RecordNotFoundError(
-<<<<<<< HEAD
-                    f"Result '{result_identifier}' not found for record " f"'{sample_name}'"
-                )
-
-        with self.session as s:
-            if pipeline_type == "sample":
-                record = (
-                    s.query(self.get_orm(table_name=tn)).filter_by(sample_name=sample_name).first()
-                )
-            if pipeline_type == "project":
-                record = (
-                    s.query(self.get_orm(table_name=tn))
-                    .filter_by(project_name=sample_name)
-                    .first()
-                )
-=======
                     f"Result '{result_identifier}' not found for record " f"'{record_identifier}'"
                 )
 
@@ -600,7 +468,6 @@
                 .filter_by(record_identifier=record_identifier)
                 .first()
             )
->>>>>>> 2f1cc277
 
         if record is not None:
             if result_identifier is not None:
@@ -610,11 +477,7 @@
                 for column in [c.name for c in record.__table__.columns]
                 if getattr(record, column, None) is not None
             }
-<<<<<<< HEAD
-        raise RecordNotFoundError(f"Record '{sample_name}' not found")
-=======
         raise RecordNotFoundError(f"Record '{record_identifier}' not found")
->>>>>>> 2f1cc277
 
     def select(
         self,
