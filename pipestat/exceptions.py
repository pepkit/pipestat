""" Package exception types """

from typing import Iterable, Optional
from .const import CLASSES_BY_TYPE, ENV_VARS

__all__ = [
    "InvalidTypeError",
    "IncompatibleClassError",
    "NoBackendSpecifiedError",
    "PipestatError",
    "PipestatDatabaseError",
    "MissingConfigDataError",
    "SchemaError",
    "SchemaNotFoundError",
    "PipestatDataError",
    "UnrecognizedStatusError",
    "RecordNotFoundError",
    "PipelineTypeNotSuppliedError",
    "InvalidTimeFormatError",
    "PipestatDependencyError",
<<<<<<< HEAD
=======
    "ColumnNotFoundError",
>>>>>>> 08fa3e9f
]


class RecordNotFoundError(LookupError):
    def __init__(self, msg):
        super(RecordNotFoundError, self).__init__(msg)


class ColumnNotFoundError(LookupError):
    def __init__(self, msg):
        super(ColumnNotFoundError, self).__init__(msg)


class PipelineTypeNotSuppliedError(LookupError):
    def __init__(self, msg):
        super(PipelineTypeNotSuppliedError, self).__init__(msg)


class PipestatError(Exception):
    """Base exception type for this package"""


class NoBackendSpecifiedError(PipestatError):
    """Subtype for designating lack of backend specification"""


class SchemaError(PipestatError):
    """Schema error"""

    def __init__(self, msg):
        super(SchemaError, self).__init__(msg)


class SchemaNotFoundError(SchemaError):
    """Schema not found error"""

    def __init__(self, msg, cli=False):
        txt = f"Results schema not found. The schema is required to {msg}. "
        txt += (
            "It needs to be supplied as an CLI argument"
            if cli
            else "It needs to be supplied to the object constructor"
        )
        txt += f" or via '{ENV_VARS['schema']}' environment variable."
        super(SchemaNotFoundError, self).__init__(txt)


class MissingConfigDataError(PipestatError):
    """Exception for invalid config file."""

    def __init__(self, msg):
        spacing = " " if msg[-1] in ["?", ".", "\n"] else "; "
        suggest = "For config format documentation please see: http://pipestat.databio.org/en/latest/db_config/"
        super(MissingConfigDataError, self).__init__(msg + spacing + suggest)


class PipestatStartupError(PipestatError):
    """Data error for local data associated with file backend"""

    def __init__(self, msg):
        super(PipestatStartupError, self).__init__(msg)


class PipestatDataError(PipestatError):
    """Data error for local data associated with file backend"""

    def __init__(self, msg):
        super(PipestatDataError, self).__init__(msg)


class InvalidTimeFormatError(PipestatError):
    """Data error for local data associated with file backend"""

    def __init__(self, msg):
        super(InvalidTimeFormatError, self).__init__(msg)


class PipestatDependencyError(PipestatError):
    """Dependency error"""

    def __init__(self, msg):
        super(PipestatDependencyError, self).__init__(msg)


class PipestatDatabaseError(PipestatError):
    """Database error"""

    def __init__(self, msg):
        super(PipestatDatabaseError, self).__init__(msg)


class InvalidTypeError(PipestatError):
    """Type of the reported value is not supported"""

    def __init__(self, type):
        super(InvalidTypeError, self).__init__(
            "'{}' is an invalid type. Only the following types are "
            "supported: {}".format(type, list(CLASSES_BY_TYPE.keys()))
        )


class IncompatibleClassError(PipestatError):
    """Class  of the reported value is not supported"""

    def __init__(self, cls, req_cls, type):
        super(IncompatibleClassError, self).__init__(
            "Incompatible value class for the declared result type ({}). "
            "Required: {}; got: {}".format(type, req_cls, cls)
        )


class UnrecognizedStatusError(PipestatError):
    """Exception for when a value to set as status isn't declared in the active status schema."""

    def __init__(self, status: str, known: Optional[Iterable[str]] = None):
        self._status = status
        msg = f"Unrecognized status: {status}"
        if known is not None:
            pass
        super(UnrecognizedStatusError, self).__init__(msg)

    @property
    def status(self):
        return self._status<|MERGE_RESOLUTION|>--- conflicted
+++ resolved
@@ -18,10 +18,7 @@
     "PipelineTypeNotSuppliedError",
     "InvalidTimeFormatError",
     "PipestatDependencyError",
-<<<<<<< HEAD
-=======
     "ColumnNotFoundError",
->>>>>>> 08fa3e9f
 ]
 
 
