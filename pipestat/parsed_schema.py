--- conflicted
+++ resolved
@@ -3,17 +3,6 @@
 import copy
 import logging
 from pathlib import Path
-<<<<<<< HEAD
-from typing import *
-
-# from pydantic import create_model
-#
-# # from sqlalchemy.dialects.postgresql import ARRAY
-# from sqlalchemy import Column, null
-# from sqlalchemy.dialects.postgresql import JSONB
-# from sqlmodel import Field, SQLModel
-from .const import *
-=======
 from typing import Any, Dict, List, Mapping, Optional, Union
 
 from .const import (
@@ -25,7 +14,6 @@
     SCHEMA_PROP_KEY,
     SCHEMA_TYPE_KEY,
 )
->>>>>>> 08fa3e9f
 from .exceptions import SchemaError
 from .helpers import read_yaml_data
 
@@ -39,31 +27,6 @@
 
 # The columns associated with the file and image types
 PATH_COL_SPEC = (Path, ...)
-<<<<<<< HEAD
-# TITLE_COL_SPEC = (Optional[str], Field(default=None))
-# THUMBNAIL_COL_SPEC = (Optional[Path], Field(default=None))
-
-
-# def _custom_types_column_specifications():
-#     """Collection of the column specifications for the custom types"""
-#     return {
-#         "path": PATH_COL_SPEC,
-#         "title": TITLE_COL_SPEC,
-#         "thumbnail": THUMBNAIL_COL_SPEC,
-#     }
-
-
-# def get_base_model():
-#     class BaseModel(SQLModel):
-#         __table_args__ = {"extend_existing": True}
-#
-#         class Config:
-#             arbitrary_types_allowed = True
-#
-#     # return SQLModel
-#     return BaseModel
-=======
->>>>>>> 08fa3e9f
 
 
 def _safe_pop_one_mapping(
@@ -247,41 +210,6 @@
         """Return the name of the database table for sample-level information."""
         return self._table_name("sample")
 
-<<<<<<< HEAD
-    #
-    # def _make_field_definitions(self, data: Dict[str, Any], require_type: bool):
-    #     # TODO: default to string if no type key?
-    #     # TODO: parse "required" ?
-    #     defs = {}
-    #     for name, subdata in data.items():
-    #         try:
-    #             typename = subdata[SCHEMA_TYPE_KEY]
-    #         except KeyError:
-    #             if require_type:
-    #                 _LOGGER.error(f"'{SCHEMA_TYPE_KEY}' is required for each schema element")
-    #                 raise
-    #             else:
-    #                 data_type = str
-    #         else:
-    #             data_type = self._get_data_type(typename)
-    #         if data_type == CLASSES_BY_TYPE["object"] or data_type == CLASSES_BY_TYPE["array"]:
-    #             defs[name] = (
-    #                 data_type,
-    #                 Field(sa_column=Column(JSONB), default=null()),
-    #             )
-    #         else:
-    #             defs[name] = (
-    #                 # Optional[subdata[SCHEMA_TYPE_KEY]],
-    #                 # subdata[SCHEMA_TYPE_KEY],
-    #                 # Optional[str],
-    #                 # CLASSES_BY_TYPE[subdata[SCHEMA_TYPE_KEY]],
-    #                 data_type,
-    #                 Field(default=subdata.get("default")),
-    #             )
-    #     return defs
-
-=======
->>>>>>> 08fa3e9f
     @staticmethod
     def _get_data_type(type_name):
         t = CLASSES_BY_TYPE[type_name]
@@ -292,33 +220,6 @@
     def file_like_table_name(self):
         return self._table_name("files")
 
-<<<<<<< HEAD
-    # def build_model(self, pipeline_type):
-    #     if pipeline_type == "project":
-    #         data = self.project_level_data
-    #         # if using the same output schema and thus, pipeline name for samples and project
-    #         # we must ensure there are distinct table names in the same database.
-    #         table_name = self.project_table_name
-    #
-    #     if pipeline_type == "sample":
-    #         data = self.sample_level_data
-    #         table_name = self.sample_table_name
-    #
-    #     if not self.sample_level_data and not self.project_level_data:
-    #         return None
-    #
-    #     field_defs = self._make_field_definitions(data, require_type=True)
-    #     field_defs = self._add_status_field(field_defs)
-    #     field_defs = self._add_record_identifier_field(field_defs)
-    #     field_defs = self._add_id_field(field_defs)
-    #     # field_defs = self._add_project_name_field(field_defs)
-    #     field_defs = self._add_pipeline_name_field(field_defs)
-    #     field_defs = self._add_created_time_field(field_defs)
-    #     field_defs = self._add_modified_time_field(field_defs)
-    #     return _create_model(table_name, **field_defs)
-
-=======
->>>>>>> 08fa3e9f
     def to_dict(self) -> Dict[str, Any]:
         """Create simple dictionary representation of this instance."""
         data = {SCHEMA_PIPELINE_NAME_KEY: self.pipeline_name}
@@ -331,105 +232,10 @@
                 data[key] = values
         return data
 
-<<<<<<< HEAD
-    #
-    # @staticmethod
-    # def _add_project_name_field(field_defs: Dict[str, Any]) -> Dict[str, Any]:
-    #     if PROJECT_NAME in field_defs:
-    #         raise SchemaError(
-    #             f"'{PROJECT_NAME}' is reserved as identifier and can't be part of schema."
-    #         )
-    #     field_defs[PROJECT_NAME] = (str, Field(default=None))
-    #
-    #     return field_defs
-    #
-    # @staticmethod
-    # def _add_pipeline_name_field(field_defs: Dict[str, Any]) -> Dict[str, Any]:
-    #     if PIPELINE_NAME in field_defs:
-    #         raise SchemaError(
-    #             f"'{PIPELINE_NAME}' is reserved as identifier and can't be part of schema."
-    #         )
-    #     field_defs[PIPELINE_NAME] = (str, Field(default=None))
-    #
-    #     return field_defs
-    #
-    # @staticmethod
-    # def _add_id_field(field_defs: Dict[str, Any]) -> Dict[str, Any]:
-    #     if ID_KEY in field_defs:
-    #         raise SchemaError(
-    #             f"'{ID_KEY}' is reserved for primary key and can't be part of schema."
-    #         )
-    #     field_defs[ID_KEY] = (
-    #         Optional[int],
-    #         Field(default=None, primary_key=True),
-    #     )
-    #     return field_defs
-    #
-    # @staticmethod
-    # def _add_record_identifier_field(field_defs: Dict[str, Any]) -> Dict[str, Any]:
-    #     if RECORD_IDENTIFIER in field_defs:
-    #         raise SchemaError(
-    #             f"'{RECORD_IDENTIFIER}' is reserved as identifier and can't be part of schema."
-    #         )
-    #     field_defs[RECORD_IDENTIFIER] = (str, Field(default=None))
-    #     return field_defs
-    #
-    # @staticmethod
-    # def _add_sample_name_field(field_defs: Dict[str, Any]) -> Dict[str, Any]:
-    #     if SAMPLE_NAME in field_defs:
-    #         raise SchemaError(
-    #             f"'{SAMPLE_NAME}' is reserved as identifier and can't be part of schema."
-    #         )
-    #     field_defs[SAMPLE_NAME] = (str, Field(default=None))
-    #     return field_defs
-    #
-    # @staticmethod
-    # def _add_status_field(field_defs: Dict[str, Any]) -> Dict[str, Any]:
-    #     if STATUS in field_defs:
-    #         raise SchemaError(
-    #             f"'{STATUS}' is reserved for status reporting and can't be part of schema."
-    #         )
-    #     field_defs[STATUS] = (str, Field(default=None))
-    #     return field_defs
-    #
-    # @staticmethod
-    # def _add_created_time_field(field_defs: Dict[str, Any]) -> Dict[str, Any]:
-    #     if CREATED_TIME in field_defs:
-    #         raise SchemaError(
-    #             f"'{CREATED_TIME}' is reserved for time reporting and can't be part of schema."
-    #         )
-    #     field_defs[CREATED_TIME] = (datetime.datetime, Field(default=None))
-    #     return field_defs
-    #
-    # @staticmethod
-    # def _add_modified_time_field(field_defs: Dict[str, Any]) -> Dict[str, Any]:
-    #     if MODIFIED_TIME in field_defs:
-    #         raise SchemaError(
-    #             f"'{MODIFIED_TIME}' is reserved for time reporting and can't be part of schema."
-    #         )
-    #     field_defs[MODIFIED_TIME] = (datetime.datetime, Field(default=None))
-    #     return field_defs
-
-=======
->>>>>>> 08fa3e9f
     def _table_name(self, suffix: str) -> str:
         return f"{self.pipeline_name}__{suffix}"
 
 
-<<<<<<< HEAD
-#
-# def _create_model(table_name: str, **kwargs):
-#     return create_model(
-#         table_name,
-#         __base__=get_base_model(),
-#         __cls_kwargs__={"table": True},
-#         **kwargs,
-#     )
-#
-
-
-=======
->>>>>>> 08fa3e9f
 def _recursively_replace_custom_types(s: Dict[str, Any]) -> Dict[str, Any]:
     """
     Replace the custom types in pipestat schema with canonical types
