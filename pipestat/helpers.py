--- conflicted
+++ resolved
@@ -9,16 +9,8 @@
 from pathlib import Path
 from typing import Any, Dict, Optional, Tuple, Union
 
-<<<<<<< HEAD
-
-from oyaml import safe_load
-
-from ubiquerg import expandpath
-
-=======
 from oyaml import safe_load
 from ubiquerg import expandpath
->>>>>>> 08fa3e9f
 
 from .const import (
     PIPESTAT_GENERIC_CONFIG,
