import sys
import os
from logging import getLogger

import logmuse
from ubiquerg import expandpath

from .argparser import (
    build_argparser,
    REPORT_CMD,
    INSPECT_CMD,
    REMOVE_CMD,
    RETRIEVE_CMD,
    STATUS_CMD,
    STATUS_GET_CMD,
    STATUS_SET_CMD,
    INIT_CMD,
    SUMMARIZE_CMD,
    SERVE_CMD,
    LINK_CMD,
)
<<<<<<< HEAD
from .const import *
from .exceptions import SchemaNotFoundError, PipestatStartupError, PipestatDependencyError
=======
from .const import (
    SCHEMA_KEY,
    SCHEMA_TYPE_KEY,
    CANONICAL_TYPES,
    PKG_NAME,
)
from .exceptions import (
    SchemaNotFoundError,
    PipestatStartupError,
    PipestatDependencyError,
)
>>>>>>> 08fa3e9f
from .pipestat import PipestatManager
from .helpers import init_generic_config

try:
    from pipestat.pipestatreader.reader import main as readermain
except ImportError:
    raise PipestatDependencyError(
        msg="Missing required dependencies for this usage. Try pip install pipestat['pipestatreader']"
    )

_LOGGER = getLogger(PKG_NAME)


def main(test_args=None):
    """Primary workflow"""
    from inspect import getdoc

    parser = logmuse.add_logging_options(build_argparser(getdoc(PipestatManager)))
    if test_args:
        args = parser.parse_args(test_args)
    else:
        args = parser.parse_args()
    if args.command is None:
        parser.print_help(sys.stderr)
        sys.exit(1)
    global _LOGGER
    _LOGGER = logmuse.logger_via_cli(args, make_root=True)
    _LOGGER.debug("Args namespace:\n{}".format(args))
    if args.command == INIT_CMD:
        sys.exit(int(not init_generic_config()))
    # if args.config and not args.schema and args.command != STATUS_CMD:
    #     parser.error("the following arguments are required: -s/--schema")
    if not args.config and not args.results_file:
        msg = (
            "Either a config file or a results file must be provided. Either must be supplied to the object "
            "constructor or via environment variable. \nPlease see: http://pipestat.databio.org/en/dev/cli/"
        )
        raise PipestatStartupError(msg)

    if args.command == SUMMARIZE_CMD:
        psm = PipestatManager(
            schema_path=args.schema,
            results_file_path=args.results_file,
            config_file=args.config,
            pipeline_type=args.pipeline_type,
        )
        results_path = args.config or args.results_file
        html_report_path = psm.summarize()
        _LOGGER.info(f"\nGenerating HTML Report from {results_path} at: {html_report_path}\n")

        sys.exit(0)

    if args.command == LINK_CMD:
        psm = PipestatManager(
            schema_path=args.schema,
            results_file_path=args.results_file,
            config_file=args.config,
        )
        linkdir = psm.link(link_dir=args.link_dir)
        _LOGGER.info(f"\nGenerating symlink directory at: {linkdir}\n")
        sys.exit(0)

    if args.command == SERVE_CMD:
        readermain(configfile=args.config, host=args.host, port=args.port)
        sys.exit(0)

    psm = PipestatManager(
        schema_path=args.schema,
        results_file_path=args.results_file,
        config_file=args.config,
        database_only=args.database_only,
        flag_file_dir=args.flag_dir,
        pipeline_type=args.pipeline_type,
    )
    types_to_read_from_json = ["object"] + list(CANONICAL_TYPES.keys())
    if args.command == REPORT_CMD:
        value = args.value
        if psm.cfg[SCHEMA_KEY] is None:
            raise SchemaNotFoundError(msg="report", cli=True)
        result_metadata = psm.cfg[SCHEMA_KEY].results_data[args.result_identifier]
        if result_metadata[SCHEMA_TYPE_KEY] in types_to_read_from_json:
            path_to_read = expandpath(value)
            if os.path.exists(path_to_read):
                from json import load

                _LOGGER.info(f"Reading JSON file: {path_to_read}")
                with open(path_to_read, "r") as json_file:
                    value = load(json_file)
            else:
                _LOGGER.info(f"Path to read for {value} doesn't exist: {path_to_read}")

        reported_results = psm.report(
            record_identifier=args.record_identifier,
            values={args.result_identifier: value},
            force_overwrite=args.overwrite,
            strict_type=args.skip_convert,
        )
        if reported_results is not False:
            for r in reported_results:
                print(r)
    if args.command == INSPECT_CMD:
        print("\n")
        print(psm)
        if args.data and not args.database_only:
            print("\nData:")
            print(psm.backend._data)
    if args.command == REMOVE_CMD:
        psm.remove(
            result_identifier=args.result_identifier,
            record_identifier=args.record_identifier,
        )
    if args.command == RETRIEVE_CMD:
        print(
            psm.retrieve_one(
                record_identifier=args.record_identifier,
            )
        )
    if args.command == STATUS_CMD:
        if args.subcommand == STATUS_GET_CMD:
            print(psm.get_status(record_identifier=args.record_identifier))
        if args.subcommand == STATUS_SET_CMD:
            psm.set_status(
                status_identifier=args.status_identifier,
                record_identifier=args.record_identifier,
            )

    sys.exit(0)<|MERGE_RESOLUTION|>--- conflicted
+++ resolved
@@ -19,10 +19,6 @@
     SERVE_CMD,
     LINK_CMD,
 )
-<<<<<<< HEAD
-from .const import *
-from .exceptions import SchemaNotFoundError, PipestatStartupError, PipestatDependencyError
-=======
 from .const import (
     SCHEMA_KEY,
     SCHEMA_TYPE_KEY,
@@ -34,7 +30,6 @@
     PipestatStartupError,
     PipestatDependencyError,
 )
->>>>>>> 08fa3e9f
 from .pipestat import PipestatManager
 from .helpers import init_generic_config
 
