--- conflicted
+++ resolved
@@ -13,9 +13,6 @@
 )
 
 
-<<<<<<< HEAD
-__all__ = ["PipestatError", "PipestatManager"]
-=======
 __all__ = [
     "PipestatError",
     "SamplePipestatManager",
@@ -24,6 +21,5 @@
     "PipestatManager",
     "__version__",
 ]
->>>>>>> 08fa3e9f
 
 logmuse.init_logger(PKG_NAME)