--- conflicted
+++ resolved
@@ -8,11 +8,9 @@
 
 from jsonschema import validate
 from yacman import YAMLConfigManager, select_config
-<<<<<<< HEAD
+
 from typing import Optional, Union, Dict, Any, List, Iterator
-=======
-from typing import Optional, Union, Dict, Any, List
->>>>>>> f5074aee
+
 
 from .exceptions import (
     PipestatDependencyError,
@@ -283,7 +281,7 @@
         result = self.remove(record_identifier=key)
         return result
 
-<<<<<<< HEAD
+
     def __iter__(
         self,
         limit: Optional[int] = 1000,
@@ -301,10 +299,7 @@
             return iter(self.select_records(limit=limit)["records"])
         else:
             return iter(self.select_records(limit=limit, cursor=cursor)["records"])
-=======
-    def __iter__(self):
-        return iter(self.cfg)
->>>>>>> f5074aee
+
 
     def __len__(self):
         return len(self.cfg)
@@ -425,7 +420,7 @@
         Get the current pipeline status
         :param str record_identifier: name of the sample_level record
         :return str: status identifier, e.g. 'running'
-<<<<<<< HEAD
+
         """
 
         r_id = record_identifier or self.record_identifier
@@ -446,28 +441,7 @@
         :param str time_column: created or modified column/attribute to filter on
         :return dict results: a dict containing start, end, num of records, and list of retrieved records
         """
-=======
-        """
-
-        r_id = record_identifier or self.record_identifier
-        return self.backend.get_status(record_identifier=r_id)
-
-    @require_backend
-    def list_recent_results(
-        self,
-        limit: Optional[int] = 1000,
-        start: Optional[str] = None,
-        end: Optional[str] = None,
-        time_column: Optional[str] = "modified",
-    ) -> dict:
-        """
-        :param int  limit: limit number of results returned
-        :param str start: most recent result to filter on, defaults to now, e.g. 2023-10-16 13:03:04.680400
-        :param str end: oldest result to filter on, e.g. 1970-10-16 13:03:04.680400
-        :param str time_column: created or modified column/attribute to filter on
-        :return dict results: a dict containing start, end, num of records, and list of retrieved records
-        """
->>>>>>> f5074aee
+
         date_format = "%Y-%m-%d %H:%M:%S"
         if start is None:
             start = datetime.datetime.now()
@@ -675,8 +649,8 @@
         :param str record_identifier: single record_identifier
         :param str result_identifier: single record_identifier
         :return: Dict[str, any]: a mapping with filtered
-<<<<<<< HEAD
-=======
+
+
             results reported for the record
         """
         r_id = record_identifier or self.record_identifier
@@ -738,68 +712,6 @@
         :param record_identifiers: list of record identifiers
         :param str result_identifier: single record_identifier
         :return: Dict[str, any]: a mapping with filtered
->>>>>>> f5074aee
-            results reported for the record
-        """
-        r_id = record_identifier or self.record_identifier
-
-        filter_conditions = [
-            {
-                "key": "record_identifier",
-                "operator": "eq",
-                "value": record_identifier,
-            },
-        ]
-        if result_identifier:
-            if isinstance(result_identifier, str):
-                columns = [result_identifier]
-            elif isinstance(result_identifier, list):
-                columns = result_identifier
-            else:
-                raise ValueError("Result identifier must be a str or list[str]")
-            result = self.select_records(filter_conditions=filter_conditions, columns=columns)[
-                "records"
-            ]
-            if len(result) > 0:
-                if len(columns) > 1:
-                    try:
-                        return result[0]
-                    except IndexError:
-                        raise RecordNotFoundError(
-                            f"Results '{columns}' for '{record_identifier}' not found"
-                        )
-                try:
-                    return result[0][result_identifier]
-                except IndexError:
-                    raise RecordNotFoundError(
-                        f"Results '{columns}' for '{record_identifier}' not found"
-                    )
-            else:
-                raise RecordNotFoundError(
-                    f"Results '{columns}' for '{record_identifier}' not found"
-                )
-        else:
-            try:
-                result = self.select_records(filter_conditions=filter_conditions)["records"]
-                if len(result) > 0:
-                    try:
-                        return result[0]
-                    except IndexError:
-                        raise RecordNotFoundError(f"Record '{record_identifier}' not found")
-                else:
-                    raise RecordNotFoundError(f"Record '{record_identifier}' not found")
-            except IndexError:
-                raise RecordNotFoundError(f"Record '{record_identifier}' not found")
-
-    def retrieve_many(
-        self,
-        record_identifiers: List[str],
-        result_identifier: Optional[str] = None,
-    ) -> Union[Any, Dict[str, Any]]:
-        """
-        :param record_identifiers: list of record identifiers
-        :param str result_identifier: single record_identifier
-        :return: Dict[str, any]: a mapping with filtered
             results reported for the record
         """
 
@@ -813,19 +725,8 @@
         else:
             result = self.select_records(filter_conditions=[filter])
 
-<<<<<<< HEAD
-=======
-        filter = {
-            "key": "record_identifier",
-            "operator": "in",
-            "value": record_identifiers,
-        }
-        if result_identifier:
-            result = self.select_records(filter_conditions=[filter], columns=[result_identifier])
-        else:
-            result = self.select_records(filter_conditions=[filter])
-
->>>>>>> f5074aee
+
+
         if len(result["records"]) == 0:
             RecordNotFoundError(f"Records, '{record_identifiers}',  not found")
         else:
