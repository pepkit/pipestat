--- conflicted
+++ resolved
@@ -2,16 +2,12 @@
 from logging import getLogger
 from copy import deepcopy
 from typing import List
-<<<<<<< HEAD
-=======
 
 from abc import ABC
 from collections.abc import MutableMapping
->>>>>>> 2f1cc277
 
 from pipestat.backends.filebackend import FileBackend
 from pipestat.backends.dbbackend import DBBackend
-from pipestat.reader.reader import pipestat_reader
 
 from jsonschema import validate
 
@@ -51,10 +47,7 @@
         self,
         sample_name: Optional[str] = None,
         project_name: Optional[str] = None,
-<<<<<<< HEAD
-=======
         record_identifier: Optional[str] = None,
->>>>>>> 2f1cc277
         schema_path: Optional[str] = None,
         results_file_path: Optional[str] = None,
         database_only: Optional[bool] = True,
@@ -256,41 +249,22 @@
     @require_backend
     def clear_status(
         self,
-<<<<<<< HEAD
-        sample_name: str = None,
-        project_name: Optional[str] = None,
-        flag_names: List[str] = None,
-        pipeline_type: Optional[str] = None,
-=======
         record_identifier: str = None,
         flag_names: List[str] = None,
->>>>>>> 2f1cc277
     ) -> List[Union[str, None]]:
         """
         Remove status flags
 
-<<<<<<< HEAD
-        :param str sample_name: name of the sample_level record to remove flags for
-=======
         :param str record_identifier: name of the sample_level record to remove flags for
->>>>>>> 2f1cc277
         :param str project_name: name of the project_level record to remove flags for
         :param Iterable[str] flag_names: Names of flags to remove, optional; if
             unspecified, all schema-defined flag names will be used.
         :param str pipeline_type: "sample" or "project"
         :return List[str]: Collection of names of flags removed
         """
-<<<<<<< HEAD
-        pipeline_type = pipeline_type or self.pipeline_type
-        r_id = self._get_record_identifier(
-            pipeline_type=pipeline_type, sample_name=sample_name, project_name=project_name
-        )
-        return self.backend.clear_status(sample_name=r_id, flag_names=flag_names)
-=======
 
         r_id = record_identifier or self.record_identifier
         return self.backend.clear_status(record_identifier=r_id, flag_names=flag_names)
->>>>>>> 2f1cc277
 
     @require_backend
     def count_records(self) -> int:
@@ -304,36 +278,18 @@
     @require_backend
     def get_status(
         self,
-<<<<<<< HEAD
-        sample_name: str = None,
-        project_name: Optional[str] = None,
-        pipeline_type: Optional[str] = None,
-    ) -> Optional[str]:
-        """
-        Get the current pipeline status
-        :param str sample_name: name of the sample_level record
-=======
         record_identifier: str = None,
     ) -> Optional[str]:
         """
         Get the current pipeline status
         :param str record_identifier: name of the sample_level record
->>>>>>> 2f1cc277
         :param str project_name: name of the project_level record
         :param str pipeline_type: "sample" or "project"
         :return str: status identifier, like 'running'
         """
 
-<<<<<<< HEAD
-        pipeline_type = pipeline_type or self[PIPELINE_TYPE]
-        r_id = self._get_record_identifier(
-            pipeline_type=pipeline_type, sample_name=sample_name, project_name=project_name
-        )
-        return self.backend.get_status(sample_name=r_id, pipeline_type=pipeline_type)
-=======
         r_id = record_identifier or self.record_identifier
         return self.backend.get_status(record_identifier=r_id)
->>>>>>> 2f1cc277
 
     def process_schema(self, schema_path):
         # Load pipestat schema in two parts: 1) main and 2) status
@@ -403,12 +359,7 @@
     @require_backend
     def remove(
         self,
-<<<<<<< HEAD
-        sample_name: str = None,
-        project_name: Optional[str] = None,
-=======
         record_identifier: str = None,
->>>>>>> 2f1cc277
         result_identifier: str = None,
     ) -> bool:
         """
@@ -417,11 +368,7 @@
         If no result ID specified or last result is removed, the entire record
         will be removed.
 
-<<<<<<< HEAD
-        :param str sample_name: name of the sample_level record
-=======
         :param str record_identifier: name of the sample_level record
->>>>>>> 2f1cc277
         :param str project_name: name of the project_level record
         :param str result_identifier: name of the result to be removed or None
              if the record should be removed.
@@ -429,14 +376,7 @@
         :return bool: whether the result has been removed
         """
 
-<<<<<<< HEAD
-        pipeline_type = pipeline_type or self[PIPELINE_TYPE]
-        r_id = self._get_record_identifier(
-            pipeline_type=pipeline_type, sample_name=sample_name, project_name=project_name
-        )
-=======
         r_id = record_identifier or self.record_identifier
->>>>>>> 2f1cc277
         return self.backend.remove(
             record_identifier=r_id,
             result_identifier=result_identifier,
@@ -446,12 +386,7 @@
     def report(
         self,
         values: Dict[str, Any],
-<<<<<<< HEAD
-        sample_name: str = None,
-        project_name: Optional[str] = None,
-=======
         record_identifier: Optional[str] = None,
->>>>>>> 2f1cc277
         force_overwrite: bool = False,
         result_formatter: Optional[staticmethod] = None,
         strict_type: bool = True,
@@ -475,21 +410,11 @@
         :return str reported_results: return list of formatted string
         """
 
-<<<<<<< HEAD
-        pipeline_type = pipeline_type or self[PIPELINE_TYPE]
-
-        result_formatter = result_formatter or self[RESULT_FORMATTER]
-        values = deepcopy(values)
-        r_id = self._get_record_identifier(
-            pipeline_type=pipeline_type, sample_name=sample_name, project_name=project_name
-        )
-=======
         result_formatter = result_formatter or self[RESULT_FORMATTER]
         values = deepcopy(values)
         r_id = record_identifier or self.record_identifier
         if r_id is None:
             raise NotImplementedError("You must supply a record identifier to report results")
->>>>>>> 2f1cc277
 
         if return_id and self[FILE_KEY] is not None:
             raise NotImplementedError(
@@ -504,14 +429,10 @@
                 )
 
         reported_results = self.backend.report(
-<<<<<<< HEAD
-            values, r_id, pipeline_type, force_overwrite, result_formatter
-=======
             values=values,
             record_identifier=r_id,
             force_overwrite=force_overwrite,
             result_formatter=result_formatter,
->>>>>>> 2f1cc277
         )
 
         return reported_results
@@ -519,12 +440,7 @@
     @require_backend
     def retrieve(
         self,
-<<<<<<< HEAD
-        sample_name: Optional[str] = None,
-        project_name: Optional[str] = None,
-=======
         record_identifier: Optional[str] = None,
->>>>>>> 2f1cc277
         result_identifier: Optional[str] = None,
     ) -> Union[Any, Dict[str, Any]]:
         """
@@ -533,11 +449,7 @@
         If no result ID specified, results for the entire record will
         be returned.
 
-<<<<<<< HEAD
-        :param str sample_name: name of the sample_level record
-=======
         :param str record_identifier: name of the sample_level record
->>>>>>> 2f1cc277
         :param str project_name: name of the project_level record
         :param str result_identifier: name of the result to be retrieved
         :param str pipeline_type: "sample" or "project"
@@ -545,28 +457,14 @@
             results reported for the record
         """
 
-<<<<<<< HEAD
-        pipeline_type = pipeline_type or self[PIPELINE_TYPE]
-        r_id = self._get_record_identifier(
-            pipeline_type=pipeline_type, sample_name=sample_name, project_name=project_name
-        )
-        return self.backend.retrieve(r_id, result_identifier, pipeline_type)
-=======
         r_id = record_identifier or self.record_identifier
         return self.backend.retrieve(r_id, result_identifier)
->>>>>>> 2f1cc277
 
     @require_backend
     def set_status(
         self,
         status_identifier: str,
-<<<<<<< HEAD
-        sample_name: str = None,
-        project_name: Optional[str] = None,
-        pipeline_type: Optional[str] = None,
-=======
         record_identifier: str = None,
->>>>>>> 2f1cc277
     ) -> None:
         """
         Set pipeline run status.
@@ -577,40 +475,14 @@
 
         :param str status_identifier: status to set, one of statuses defined
             in the status schema
-<<<<<<< HEAD
-        :param str sample_name: sample_level record identifier to set the
-=======
         :param str record_identifier: sample_level record identifier to set the
->>>>>>> 2f1cc277
             pipeline status for
         :param str project_name: name of the project_level record to set the
             pipeline status for
         :param str pipeline_type: "sample" or "project"
         """
-<<<<<<< HEAD
-        pipeline_type = pipeline_type or self[PIPELINE_TYPE]
-        r_id = self._get_record_identifier(
-            pipeline_type=pipeline_type, sample_name=sample_name, project_name=project_name
-        )
-        self.backend.set_status(status_identifier, r_id, pipeline_type)
-
-    @require_backend
-    def reader(self):
-
-        #this will require a database backend
-        #actually the usage of this should probably be via the CLI
-        # pipestat reader -configfile "path to config with SQL database info"
-        # optional arguments to kill the uvicorn server
-        db_config = self[CONFIG_KEY].exp[CFG_DATABASE_KEY]
-        pipestat_reader(db_config)
-
-
-        return 0
-
-=======
         r_id = record_identifier or self.record_identifier
         self.backend.set_status(status_identifier, r_id)
->>>>>>> 2f1cc277
 
     @require_backend
     def summarize(
@@ -655,51 +527,6 @@
         """
         return self.get(attr)
 
-<<<<<<< HEAD
-    def _get_record_identifier(
-        self,
-        pipeline_type: Optional[str] = None,
-        sample_name: Optional[str] = None,
-        project_name: Optional[str] = None,
-    ) -> str:
-        """
-        Get record identifier from the outer source or stored with this object depending on pipeline type
-
-        :param str pipeline_type: sample or project level pipeline
-        :param str sample_name: return this value as r_id if sample_level pipeline
-        :param str project_name: return this value as r_id if project_level pipeline
-        :return str: r_id
-        """
-        # if no pipeline type is given, we assume sample level
-        if pipeline_type is None or pipeline_type == "sample":
-            r_id = sample_name or self.sample_name
-            if r_id is not None:
-                return r_id
-            else:
-                raise PipestatError(
-                    f"No pipeline type supplied, assuming sample_level. You must provide the sample_name you want to perform "
-                    f"the action on. Either in the {self.__class__.__name__} "
-                    f"constructor or as an argument to the method."
-                )
-        elif pipeline_type == "project":
-            r_id = project_name or self.project_name
-            if r_id is not None:
-                return r_id
-            else:
-                raise PipestatError(
-                    f"Pipeline type supplied: {pipeline_type}. You must provide the project_name you want to perform "
-                    f"the action on. Either in the {self.__class__.__name__} "
-                    f"constructor or as an argument to the method."
-                )
-        else:
-            raise PipestatError(
-                f"You must provide the record identifier you want to perform "
-                f"the action on. Either in the {self.__class__.__name__} "
-                f"constructor or as an argument to the method."
-            )
-
-=======
->>>>>>> 2f1cc277
     @property
     def config_path(self) -> str:
         """
