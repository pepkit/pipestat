--- conflicted
+++ resolved
@@ -16,13 +16,9 @@
     scoped_session,
     sessionmaker,
 )
+
 from ubiquerg import create_lock, remove_lock
-<<<<<<< HEAD
 from yacman import YAMLConfigManager
-=======
-from yacman2 import YAMLConfigManager
->>>>>>> d5baad4f
-
 from .const import *
 from .exceptions import *
 from .helpers import *
@@ -872,23 +868,11 @@
         """
         if not os.path.exists(self.file):
             _LOGGER.info(f"Initializing results file '{self.file}'")
-<<<<<<< HEAD
+
             data = YAMLConfigManager(entries={self.namespace: "{}"}, filepath=self.file, create_file=True)
             with data as data_locked:
-                data.write()
-            # data.write(filepath=self.file)
-            # data.make_readonly()
-=======
-            data = YAMLConfigManager(entries={self.namespace: {}}, filepath=self.file,
-            create_file=True)
-            # data.filepath = self.file
-            # data.writable = True
-            # data.write()
-            # data.make_readonly()
-            with data as _:
-                _.write()
-
->>>>>>> d5baad4f
+                data_locked.write()
+
             self[DATA_KEY] = data
             return True
         _LOGGER.debug(f"Reading data from '{self.file}'")
@@ -1357,41 +1341,19 @@
             validate_type(
                 value=values[r], schema=self.result_schemas[r], strict_type=strict_type
             )
-<<<<<<< HEAD
-
-
-
-=======
-        
->>>>>>> d5baad4f
+
         # if self.file is not None:
             # self.data.make_writable()
 
-
-<<<<<<< HEAD
         _LOGGER.warning("Writing to locked data...")
-=======
->>>>>>> d5baad4f
+
         if not self[DB_ONLY_KEY]:
             self._report_data_element(
                 record_identifier=record_identifier, values=values
             )
         if self.file is not None:
-<<<<<<< HEAD
             with self.data as locked_data:
                 locked_data.write()
-        #     self.data.write()
-        #     self.data.make_readonly()
-=======
-            # Use a context manager to set and unset writable
-            with self.data as _:
-                _.write()
-            # self.data.make_readonly()
-
-            print(self.data)
-
->>>>>>> d5baad4f
-
         else:
             _LOGGER.warning("ELSE...")
             try:
@@ -1498,18 +1460,6 @@
             _LOGGER.error(f"'{result_identifier}' has not been reported for '{r_id}'")
             return False
 
-<<<<<<< HEAD
-
-
-
-        # if self.file:
-        #     self.data.make_writable()
-=======
-        # For yacman2, the make_writable call happens in write()
-        # if self.file:
-        #     self.data.make_writable()
-
->>>>>>> d5baad4f
         if not self[DB_ONLY_KEY]:
             if rm_record:
                 _LOGGER.info(f"Removing '{r_id}' record")
@@ -1527,19 +1477,11 @@
                     )
                     del self[DATA_KEY][self.namespace][r_id]
                     rm_record = True
-<<<<<<< HEAD
 
             if self.file:
                 with self.data as locked_data:
                     locked_data.write()
-            #     self.data.make_readonly()
-
-
-=======
-        if self.file:
-            with self.data as _:
-                _.write()
->>>>>>> d5baad4f
+
 
         if self.file is None:
             try:
