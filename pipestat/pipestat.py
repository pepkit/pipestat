--- conflicted
+++ resolved
@@ -1,37 +1,11 @@
-<<<<<<< HEAD
-import datetime
-from logging import getLogger
-from copy import deepcopy
-from typing import List
-from .exceptions import PipestatDependencyError
-=======
 import os
 import datetime
 from logging import getLogger
 from copy import deepcopy
->>>>>>> 08fa3e9f
 
 from abc import ABC
 from collections.abc import MutableMapping
 
-<<<<<<< HEAD
-from pipestat.backends.file_backend.filebackend import FileBackend
-
-try:
-    from pipestat.backends.db_backend.dbbackend import DBBackend
-    from pipestat.backends.db_backend.db_helpers import *
-except ImportError:
-    # We let this pass, but if the user attempts to create DBBackend, check_dependencies raises exception.
-    pass
-
-try:
-    from pipestat.backends.db_backend.db_parsed_schema import ParsedSchemaDB as ParsedSchema
-except ImportError:
-    from .parsed_schema import ParsedSchema
-
-
-=======
->>>>>>> 08fa3e9f
 from jsonschema import validate
 from yacman import YAMLConfigManager, select_config
 from typing import Optional, Union, Dict, Any, List
@@ -90,13 +64,6 @@
     # We let this pass, but if the user attempts to create DBBackend, check_dependencies raises exception.
     pass
 
-<<<<<<< HEAD
-from .helpers import *
-
-
-from .reports import HTMLReportBuilder, _create_stats_objs_summaries
-=======
->>>>>>> 08fa3e9f
 
 _LOGGER = getLogger(PKG_NAME)
 
@@ -243,21 +210,12 @@
 
         self.cfg[MULTI_PIPELINE] = multi_pipelines
 
-<<<<<<< HEAD
-        if self[FILE_KEY]:
-            # file backend
-            self.initialize_filebackend(record_identifier, results_file_path, flag_file_dir)
-
-        else:
-            # database backend
-=======
         self.cfg[OUTPUT_DIR] = self.cfg[CONFIG_KEY].priority_get("output_dir", override=output_dir)
 
         if self.cfg[FILE_KEY]:
             self.initialize_filebackend(record_identifier, results_file_path, flag_file_dir)
 
         else:
->>>>>>> 08fa3e9f
             self.initialize_dbbackend(record_identifier, show_db_logs)
 
     def __str__(self):
@@ -385,65 +343,6 @@
             self.cfg[RESULT_FORMATTER],
         )
 
-    def initialize_filebackend(self, record_identifier, results_file_path, flag_file_dir):
-        _LOGGER.debug(f"Determined file as backend: {results_file_path}")
-        if self[DB_ONLY_KEY]:
-            _LOGGER.debug(
-                "Running in database only mode does not make sense with a YAML file as a backend. "
-                "Changing back to using memory."
-            )
-            self[DB_ONLY_KEY] = False
-
-        flag_file_dir = self[CONFIG_KEY].priority_get(
-            "flag_file_dir", override=flag_file_dir, default=os.path.dirname(self.file)
-        )
-        self[STATUS_FILE_DIR] = mk_abs_via_cfg(flag_file_dir, self.config_path or self.file)
-
-        self.backend = FileBackend(
-            self[FILE_KEY],
-            record_identifier,
-            self[PIPELINE_NAME],
-            self[PIPELINE_TYPE],
-            self[SCHEMA_KEY],
-            self[STATUS_SCHEMA_KEY],
-            self[STATUS_FILE_DIR],
-            self[RESULT_FORMATTER],
-            self[MULTI_PIPELINE],
-        )
-
-        return
-
-    @check_dependencies(
-        dependency_list=["DBBackend"],
-        msg="Missing required dependencies for this usage, e.g. try pip install pipestat['db-backend']",
-    )
-    def initialize_dbbackend(self, record_identifier, show_db_logs):
-        _LOGGER.debug("Determined database as backend")
-        if self[SCHEMA_KEY] is None:
-            raise SchemaNotFoundError("Output schema must be supplied for DB backends.")
-        if CFG_DATABASE_KEY not in self[CONFIG_KEY]:
-            raise NoBackendSpecifiedError()
-        try:
-            dbconf = self[CONFIG_KEY].exp[
-                CFG_DATABASE_KEY
-            ]  # the .exp expands the paths before url construction
-            self[DB_URL] = construct_db_url(dbconf)
-        except KeyError:
-            raise PipestatDatabaseError(f"No database section ('{CFG_DATABASE_KEY}') in config")
-        self._show_db_logs = show_db_logs
-
-        self.backend = DBBackend(
-            record_identifier,
-            self[PIPELINE_NAME],
-            show_db_logs,
-            self[PIPELINE_TYPE],
-            self[SCHEMA_KEY],
-            self[STATUS_SCHEMA_KEY],
-            self[DB_URL],
-            self[STATUS_SCHEMA_SOURCE_KEY],
-            self[RESULT_FORMATTER],
-        )
-
     @require_backend
     def clear_status(
         self,
@@ -488,17 +387,6 @@
     def list_recent_results(
         self,
         limit: Optional[int] = 1000,
-<<<<<<< HEAD
-        start: Optional[datetime.datetime] = None,
-        end: Optional[datetime.datetime] = None,
-        type: Optional[str] = "modified",
-    ) -> dict:
-        """
-        :param int  limit: limit number of results returned
-        :param datetime.datetime start: most recent result to filter on, defaults to now, e.g. 2023-10-16 13:03:04.680400
-        :param datetime.datetime end: oldest result to filter on, e.g. 1970-10-16 13:03:04.680400
-        :param str type: created or modified
-=======
         start: Optional[str] = None,
         end: Optional[str] = None,
         time_column: Optional[str] = "modified",
@@ -508,7 +396,6 @@
         :param str start: most recent result to filter on, defaults to now, e.g. 2023-10-16 13:03:04.680400
         :param str end: oldest result to filter on, e.g. 1970-10-16 13:03:04.680400
         :param str time_column: created or modified column/attribute to filter on
->>>>>>> 08fa3e9f
         :return dict results: a dict containing start, end, num of records, and list of retrieved records
         """
         date_format = "%Y-%m-%d %H:%M:%S"
@@ -519,19 +406,6 @@
                 start = datetime.datetime.strptime(start, date_format)
             except ValueError:
                 raise InvalidTimeFormatError(msg=f"Incorrect time format, requires:{date_format}")
-<<<<<<< HEAD
-
-        if end is None:
-            end = datetime.datetime.strptime("1900-01-01 00:00:00", date_format)
-        else:
-            try:
-                end = datetime.datetime.strptime(end, date_format)
-            except ValueError:
-                raise InvalidTimeFormatError(msg=f"Incorrect time format, requires: {date_format}")
-
-        results = self.backend.list_recent_results(limit=limit, start=start, end=end, type=type)
-
-=======
 
         if end is None:
             end = datetime.datetime.strptime("1900-01-01 00:00:00", date_format)
@@ -561,7 +435,6 @@
             ],
         )
 
->>>>>>> 08fa3e9f
         return results
 
     def process_schema(self, schema_path):
@@ -688,12 +561,6 @@
     @require_backend
     def select_records(
         self,
-<<<<<<< HEAD
-        record_identifier: Optional[Union[str, List[str]]] = None,
-        result_identifier: Optional[Union[str, List[str]]] = None,
-        limit: Optional[int] = 1000,
-        offset: Optional[int] = 0,
-=======
         columns: Optional[List[str]] = None,
         filter_conditions: Optional[List[Dict[str, Any]]] = None,
         limit: Optional[int] = 1000,
@@ -727,7 +594,6 @@
         self,
         record_identifier: str,
         result_identifier: Optional[str] = None,
->>>>>>> 08fa3e9f
     ) -> Union[Any, Dict[str, Any]]:
         """
         Retrieve a single record
@@ -755,13 +621,6 @@
         else:
             return result
 
-<<<<<<< HEAD
-        :param str | List[str] record_identifier: name of the sample_level record
-        :param str | List[str] result_identifier: name of the result to be retrieved
-        :param int limit: limit number of records to this amount
-        :param int offset: offset records by this amount
-        :return any | Dict[str, any]: a single result or a mapping with filtered
-=======
     def retrieve_many(
         self,
         record_identifiers: List[str],
@@ -771,30 +630,9 @@
         :param record_identifiers: list of record identifiers
         :param str result_identifier: single record_identifier
         :return: Dict[str, any]: a mapping with filtered
->>>>>>> 08fa3e9f
             results reported for the record
         """
-        if record_identifier is None and result_identifier is None:
-            # This will retrieve all records and columns.
-            return self.backend.retrieve_multiple(
-                record_identifier, result_identifier, limit, offset
-            )
-
-        if type(record_identifier) is list or type(result_identifier) is list:
-            if len(record_identifier) == 1 and len(result_identifier) == 1:
-                # If user gives single values, just use retrieve.
-                return self.backend.retrieve(record_identifier[0], result_identifier[0])
-            else:
-                # If user gives lists, retrieve_multiple
-                return self.backend.retrieve_multiple(
-                    record_identifier, result_identifier, limit, offset
-                )
-
-<<<<<<< HEAD
-        r_id = record_identifier or self.record_identifier
-
-        return self.backend.retrieve(r_id, result_identifier)
-=======
+
         filter = {
             "key": "record_identifier",
             "operator": "in",
@@ -809,7 +647,6 @@
             RecordNotFoundError(f"Records, '{record_identifiers}',  not found")
         else:
             return result
->>>>>>> 08fa3e9f
 
     @require_backend
     def set_status(
