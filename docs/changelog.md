--- conflicted
+++ resolved
@@ -2,7 +2,7 @@
 
 This project adheres to [Semantic Versioning](https://semver.org/spec/v2.0.0.html) and [Keep a Changelog](https://keepachangelog.com/en/1.0.0/) format.
 
-<<<<<<< HEAD
+
 ## [0.6.0] - 2023-12-22
 ### Added
 - `select_records`, which allows for a single API for selecting attributes (result_identifiers) given filter_conditions and/or columns
@@ -32,12 +32,11 @@
   - `sample_name` -> `record_identifier`.
   - `pipeline_type` has been removed from most functions.
 - added optional dependencies for the database backend and pipestat reader, e.g. `pip install pipestat[dbbackend]`.
-=======
+
 ## [0.5.2] - 2023-11-30
 ### Fixed
 
 - add jinja2 to requirements doc.
->>>>>>> 705c8815
 
 ## [0.5.1] - 2023-08-14
 ### Fixed
