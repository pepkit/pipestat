--- conflicted
+++ resolved
@@ -2,7 +2,7 @@
 
 This project adheres to [Semantic Versioning](https://semver.org/spec/v2.0.0.html) and [Keep a Changelog](https://keepachangelog.com/en/1.0.0/) format.
 
-<<<<<<< HEAD
+
 ## [0.7.0] - 2024-01-17
 ### Added
 - `__iter__` now takes limit and cursor arguments to create an iterator from `select_records`
@@ -10,8 +10,6 @@
 - updated pydantic requirement to be >= 2.5.3
 ### Fixed
 - Get summary files: Objects YAML button now works.
-=======
->>>>>>> f5074aee
 
 ## [0.6.0] - 2023-12-22
 ### Added
