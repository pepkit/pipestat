--- conflicted
+++ resolved
@@ -12,12 +12,8 @@
 - Add `to_dict` methods to parsed schema object.
 - Add `select_distinct` function which retrieves unique results for a list of attributes.
 - Add `pipestat link` which creates a directory of symlinks for reported results
-<<<<<<< HEAD
-- `list_reecent_results` which allows for retrieving record id filtered via a start and end time
-=======
 - Add `list_recent_results` which allows for retrieving records filtered via a start and end time
 - Add reporting and retrieving results via item access,e.g. `psm["sample1", "name_of_something"] = "name_of_something_string"` or `result = psm["sample1"]`
->>>>>>> 08fa3e9f
 
 ### Fixed
 - Added path expansion when creating database url.
