--- conflicted
+++ resolved
@@ -1,1249 +1,1332 @@
+// 20210621113831
+// https://raw.githubusercontent.com/pepkit/pipestat/dev/docs_jupyter/python_api.ipynb
+
 {
- "cells": [
-  {
-   "cell_type": "markdown",
-   "metadata": {},
-   "source": [
-    "<h1>Table of contents</h1>\n",
-    "\n",
-    "[TOC]\n",
-    "\n",
-    "<h1>Pipestat Python API</h1>\n",
-    "\n",
-    "Pipestat is a [Python package](https://pypi.org/project/pipestat/) for a standardized reporting of pipeline statistics. It formalizes a way to communicate between pipelines and downstream tools that analyze their results so that pipeline results can easily become input for downstream analyses.\n",
-    "\n",
-    "This tutorial is targeted toward pipeline developers, and shows how to use pipestat to manage pipeline results. This tutorial assumes you're writing your pipeline in Python; if not, there's another tutorial that accomplishes the same thing for any pipeline using the command-line interface.\n",
-    "\n",
-    "## Introduction\n",
-    "\n",
-<<<<<<< HEAD
-    "To make your Python pipeline pipestat-compatible, you first need to initialize pipestat with some important configuration setup:"
-=======
-    "Here's how a pipeline developer can use `pipestat` to report results:"
-   ]
+  "cells": [
+    {
+      "cell_type": "markdown",
+      "metadata": {
+        
+      },
+      "source": [
+        "# Pipestat Python API\n",
+        "\n",
+        "Pipestat is a [Python package](https://pypi.org/project/pipestat/) for a standardized reporting of pipeline statistics. It formalizes a way to communicate between pipelines and downstream tools that analyze their results so that pipeline results can easily become input for downstream analyses.\n",
+        "\n",
+        "This tutorial is targeted toward pipeline developers, and shows how to use pipestat to manage pipeline results. This tutorial assumes you're writing your pipeline in Python; if not, there's another tutorial that accomplishes the same thing for any pipeline using the command-line interface.\n",
+        "\n",
+        "## Introduction\n",
+        "\n",
+        "To make your Python pipeline pipestat-compatible, you first need to initialize pipestat with some important configuration setup:"
+      ]
+    },
+    {
+      "cell_type": "markdown",
+      "metadata": {
+        
+      },
+      "source": [
+        "1. **pipestat schema**: a path to a JSON-schema file that defines results reported by this pipeline\n",
+        "2. **namespace**: defines a unique group name for reported results, typically a pipeline name\n",
+        "3. **record identifier**: a unique name for a particular *run* of the pipeline, typically corresponding to a sample name\n",
+        "4. **backend**: where the results should be stored. either path to a YAML-formatted file or pipestat config with PostgreSQL database login credentials\n",
+        "\n",
+        "## Back-end types\n",
+        "\n",
+        "Two types of back-ends are currently supported:\n",
+        "\n",
+        "1. a **file** (pass a file path to the constructor)  \n",
+        "The changes reported using the `report` method of `PipestatManger` will be securely written to the file. Currently only [YAML](https://yaml.org/) format is supported. \n",
+        "\n",
+        "2. a **PostgreSQL database** (pass a path to the pipestat config to the constructor)\n",
+        "This option gives the user the possibility to use a fully fledged database to back `PipestatManager`. \n",
+        "\n",
+        "\n",
+        "## Initializing a pipestat session\n",
+        "\n",
+        "Start by importing the `pipestat` package in Python."
+      ]
+    },
+    {
+      "cell_type": "code",
+      "execution_count": 1,
+      "metadata": {
+        
+      },
+      "outputs": [
+        
+      ],
+      "source": [
+        "import pipestat\n",
+        "from jsonschema import ValidationError"
+      ]
+    },
+    {
+      "cell_type": "markdown",
+      "metadata": {
+        
+      },
+      "source": [
+        "After importing the package, we need to create an `PipestatManager` object. The object constructor requires a few pieces of information. We'll use a file as the back-end, by passing a file path string to the constructor. Let's create a temporary file first:"
+      ]
+    },
+    {
+      "cell_type": "code",
+      "execution_count": 2,
+      "metadata": {
+        
+      },
+      "outputs": [
+        {
+          "name": "stdout",
+          "output_type": "stream",
+          "text": [
+            "/var/folders/3f/0wj7rs2144l9zsgxd3jn5nxc0000gn/T/tmpa6poai5_.yaml\n"
+          ]
+        }
+      ],
+      "source": [
+        "from tempfile import mkstemp\n",
+        "\n",
+        "_, temp_file = mkstemp(suffix=\".yaml\")\n",
+        "print(temp_file)"
+      ]
+    },
+    {
+      "cell_type": "markdown",
+      "metadata": {
+        
+      },
+      "source": [
+        "Now we can create a `PipestatManager` object that uses this file as the back-end:"
+      ]
+    },
+    {
+      "cell_type": "code",
+      "execution_count": 3,
+      "metadata": {
+        
+      },
+      "outputs": [
+        
+      ],
+      "source": [
+        "psm = pipestat.PipestatManager(\n",
+        "    namespace=\"test\",\n",
+        "    record_identifier=\"sample1\",\n",
+        "    results_file_path=temp_file,\n",
+        "    schema_path=\"../tests/data/sample_output_schema.yaml\",\n",
+        ")"
+      ]
+    },
+    {
+      "cell_type": "markdown",
+      "metadata": {
+        
+      },
+      "source": [
+        "You can also put these results into a config file and just pass that to the `config` argument, instead of speicfying each argument separately. The results will be reported to a \"test\" namespace."
+      ]
+    },
+    {
+      "cell_type": "code",
+      "execution_count": 4,
+      "metadata": {
+        
+      },
+      "outputs": [
+        {
+          "data": {
+            "text/plain": [
+              "'test'"
+            ]
+          },
+          "execution_count": 4,
+          "metadata": {
+            
+          },
+          "output_type": "execute_result"
+        }
+      ],
+      "source": [
+        "psm.namespace"
+      ]
+    },
+    {
+      "cell_type": "markdown",
+      "metadata": {
+        
+      },
+      "source": [
+        "By default, `PipestatManager` instance is bound to the record it was initialized with. However, reporting or removing results for a different record can be enforced in the respective methods with `record_identifier` argument."
+      ]
+    },
+    {
+      "cell_type": "code",
+      "execution_count": 5,
+      "metadata": {
+        
+      },
+      "outputs": [
+        {
+          "data": {
+            "text/plain": [
+              "'sample1'"
+            ]
+          },
+          "execution_count": 5,
+          "metadata": {
+            
+          },
+          "output_type": "execute_result"
+        }
+      ],
+      "source": [
+        "psm.record_identifier"
+      ]
+    },
+    {
+      "cell_type": "markdown",
+      "metadata": {
+        
+      },
+      "source": [
+        "Since we've used a newly created file, nothing has been reported yet:"
+      ]
+    },
+    {
+      "cell_type": "code",
+      "execution_count": 6,
+      "metadata": {
+        
+      },
+      "outputs": [
+        {
+          "data": {
+            "text/plain": [
+              "YacAttMap: {}"
+            ]
+          },
+          "execution_count": 6,
+          "metadata": {
+            
+          },
+          "output_type": "execute_result"
+        }
+      ],
+      "source": [
+        "psm.data"
+      ]
+    },
+    {
+      "cell_type": "markdown",
+      "metadata": {
+        
+      },
+      "source": [
+        "## Reporting results"
+      ]
+    },
+    {
+      "cell_type": "markdown",
+      "metadata": {
+        
+      },
+      "source": [
+        "To report a result, use a `report` method. It requires three pieces of information:\n",
+        "\n",
+        "1. record identifier -- record to report the result for, for example a unique name of the sample (optional if provided at `PipestatManager` initialization stage)\n",
+        "2. values -- a Python `dict` of resultID-value pairs to report. The top level keys need to correspond to the results identifiers defined in the schema\n",
+        "\n",
+        "### Available results defined in schemas\n",
+        "\n",
+        "To learn about the results that the current `PipestatManager` instance supports check out the `schema` property:"
+      ]
+    },
+    {
+      "cell_type": "code",
+      "execution_count": 7,
+      "metadata": {
+        
+      },
+      "outputs": [
+        {
+          "data": {
+            "text/plain": [
+              "{'number_of_things': {'type': 'integer', 'description': 'Number of things'},\n",
+              " 'percentage_of_things': {'type': 'number',\n",
+              "  'description': 'Percentage of things'},\n",
+              " 'name_of_something': {'type': 'string', 'description': 'Name of something'},\n",
+              " 'swtich_value': {'type': 'boolean', 'description': 'Is the switch on of off'},\n",
+              " 'collection_of_things': {'type': 'array',\n",
+              "  'description': 'This store collection of values'},\n",
+              " 'output_object': {'type': 'object', 'description': 'Object output'},\n",
+              " 'output_file': {'type': 'file',\n",
+              "  'description': 'This a path to the output file'},\n",
+              " 'output_image': {'type': 'image',\n",
+              "  'description': 'This a path to the output image'}}"
+            ]
+          },
+          "execution_count": 7,
+          "metadata": {
+            
+          },
+          "output_type": "execute_result"
+        }
+      ],
+      "source": [
+        "psm.schema"
+      ]
+    },
+    {
+      "cell_type": "markdown",
+      "metadata": {
+        
+      },
+      "source": [
+        "To learn about the actual required attributes of the reported results, like `file` or `image` (see: `output_file` and `output_image` results) select the `result_identifier` from the `result_schemas` property:"
+      ]
+    },
+    {
+      "cell_type": "code",
+      "execution_count": 8,
+      "metadata": {
+        
+      },
+      "outputs": [
+        {
+          "data": {
+            "text/plain": [
+              "{'type': 'object',\n",
+              " 'description': 'This a path to the output file',\n",
+              " 'properties': {'path': {'type': 'string'}, 'title': {'type': 'string'}},\n",
+              " 'required': ['path', 'title']}"
+            ]
+          },
+          "execution_count": 8,
+          "metadata": {
+            
+          },
+          "output_type": "execute_result"
+        }
+      ],
+      "source": [
+        "psm.result_schemas[\"output_file\"]"
+      ]
+    },
+    {
+      "cell_type": "markdown",
+      "metadata": {
+        
+      },
+      "source": [
+        "### Results composition enforcement\n",
+        "As you can see, to report a `output_file` result, you need to provide an object with `path` and `title` string attributes. If you fail to do so `PipestatManager` will issue an informative validation error:"
+      ]
+    },
+    {
+      "cell_type": "code",
+      "execution_count": 9,
+      "metadata": {
+        
+      },
+      "outputs": [
+        {
+          "name": "stdout",
+          "output_type": "stream",
+          "text": [
+            "'title' is a required property\n",
+            "\n",
+            "Failed validating 'required' in schema:\n",
+            "    {'description': 'This a path to the output file',\n",
+            "     'properties': {'path': {'type': 'string'},\n",
+            "                    'title': {'type': 'string'}},\n",
+            "     'required': ['path', 'title'],\n",
+            "     'type': 'object'}\n",
+            "\n",
+            "On instance:\n",
+            "    {'path': '/home/user/path.csv'}\n"
+          ]
+        }
+      ],
+      "source": [
+        "try:\n",
+        "    psm.report(values={\"output_file\": {\"path\": \"/home/user/path.csv\"}})\n",
+        "except ValidationError as e:\n",
+        "    print(e)"
+      ]
+    },
+    {
+      "cell_type": "markdown",
+      "metadata": {
+        
+      },
+      "source": [
+        "Let's report a correct object this time:"
+      ]
+    },
+    {
+      "cell_type": "code",
+      "execution_count": 10,
+      "metadata": {
+        
+      },
+      "outputs": [
+        {
+          "name": "stderr",
+          "output_type": "stream",
+          "text": [
+            "Reported records for 'sample1' in 'test' namespace:\n",
+            " - output_file: {'path': '/home/user/path.csv', 'title': 'CSV file with some data'}\n"
+          ]
+        },
+        {
+          "data": {
+            "text/plain": [
+              "True"
+            ]
+          },
+          "execution_count": 10,
+          "metadata": {
+            
+          },
+          "output_type": "execute_result"
+        }
+      ],
+      "source": [
+        "psm.report(\n",
+        "    values={\n",
+        "        \"output_file\": {\n",
+        "            \"path\": \"/home/user/path.csv\",\n",
+        "            \"title\": \"CSV file with some data\",\n",
+        "        }\n",
+        "    }\n",
+        ")"
+      ]
+    },
+    {
+      "cell_type": "markdown",
+      "metadata": {
+        
+      },
+      "source": [
+        "Inspect the object's database to verify whether the result has been successfully reported:"
+      ]
+    },
+    {
+      "cell_type": "code",
+      "execution_count": 11,
+      "metadata": {
+        
+      },
+      "outputs": [
+        {
+          "data": {
+            "text/plain": [
+              "test:\n",
+              "  sample1:\n",
+              "    output_file:\n",
+              "      path: /home/user/path.csv\n",
+              "      title: CSV file with some data"
+            ]
+          },
+          "execution_count": 11,
+          "metadata": {
+            
+          },
+          "output_type": "execute_result"
+        }
+      ],
+      "source": [
+        "psm.data"
+      ]
+    },
+    {
+      "cell_type": "markdown",
+      "metadata": {
+        
+      },
+      "source": [
+        "No results duplication is allowed, unless you force overwrite:"
+      ]
+    },
+    {
+      "cell_type": "code",
+      "execution_count": 12,
+      "metadata": {
+        
+      },
+      "outputs": [
+        {
+          "name": "stderr",
+          "output_type": "stream",
+          "text": [
+            "These results exist for 'sample1': ['output_file']\n"
+          ]
+        },
+        {
+          "data": {
+            "text/plain": [
+              "False"
+            ]
+          },
+          "execution_count": 12,
+          "metadata": {
+            
+          },
+          "output_type": "execute_result"
+        }
+      ],
+      "source": [
+        "psm.report(\n",
+        "    values={\n",
+        "        \"output_file\": {\n",
+        "            \"path\": \"/home/user/path_new.csv\",\n",
+        "            \"title\": \"new CSV file with some data\",\n",
+        "        }\n",
+        "    }\n",
+        ")"
+      ]
+    },
+    {
+      "cell_type": "code",
+      "execution_count": 13,
+      "metadata": {
+        
+      },
+      "outputs": [
+        {
+          "name": "stderr",
+          "output_type": "stream",
+          "text": [
+            "These results exist for 'sample1': ['output_file']\n",
+            "Overwriting existing results: ['output_file']\n",
+            "Reported records for 'sample1' in 'test' namespace:\n",
+            " - output_file: {'path': '/home/user/path_new.csv', 'title': 'new CSV file with some data'}\n"
+          ]
+        },
+        {
+          "data": {
+            "text/plain": [
+              "test:\n",
+              "  sample1:\n",
+              "    output_file:\n",
+              "      path: /home/user/path_new.csv\n",
+              "      title: new CSV file with some data"
+            ]
+          },
+          "execution_count": 13,
+          "metadata": {
+            
+          },
+          "output_type": "execute_result"
+        }
+      ],
+      "source": [
+        "psm.report(\n",
+        "    values={\n",
+        "        \"output_file\": {\n",
+        "            \"path\": \"/home/user/path_new.csv\",\n",
+        "            \"title\": \"new CSV file with some data\",\n",
+        "        }\n",
+        "    },\n",
+        "    force_overwrite=True,\n",
+        ")\n",
+        "psm.data"
+      ]
+    },
+    {
+      "cell_type": "markdown",
+      "metadata": {
+        
+      },
+      "source": [
+        "Most importantly, by backing the object by a file, the reported results persist -- another `PipestatManager` object reads the results when created:"
+      ]
+    },
+    {
+      "cell_type": "code",
+      "execution_count": 14,
+      "metadata": {
+        
+      },
+      "outputs": [
+        
+      ],
+      "source": [
+        "psm1 = pipestat.PipestatManager(\n",
+        "    namespace=\"test\",\n",
+        "    record_identifier=\"sample1\",\n",
+        "    results_file_path=temp_file,\n",
+        "    schema_path=\"../tests/data/sample_output_schema.yaml\",\n",
+        ")"
+      ]
+    },
+    {
+      "cell_type": "code",
+      "execution_count": 15,
+      "metadata": {
+        
+      },
+      "outputs": [
+        {
+          "data": {
+            "text/plain": [
+              "test:\n",
+              "  sample1:\n",
+              "    output_file:\n",
+              "      path: /home/user/path_new.csv\n",
+              "      title: new CSV file with some data"
+            ]
+          },
+          "execution_count": 15,
+          "metadata": {
+            
+          },
+          "output_type": "execute_result"
+        }
+      ],
+      "source": [
+        "psm.data"
+      ]
+    },
+    {
+      "cell_type": "markdown",
+      "metadata": {
+        
+      },
+      "source": [
+        "That's because the contents are stored in the file we've specified at object creation stage:"
+      ]
+    },
+    {
+      "cell_type": "code",
+      "execution_count": 16,
+      "metadata": {
+        
+      },
+      "outputs": [
+        {
+          "name": "stdout",
+          "output_type": "stream",
+          "text": [
+            "/var/folders/3f/0wj7rs2144l9zsgxd3jn5nxc0000gn/T/tmpa6poai5_.yaml\n",
+            "test:\n",
+            "  sample1:\n",
+            "    output_file:\n",
+            "      path: /home/user/path_new.csv\n",
+            "      title: new CSV file with some data\n"
+          ]
+        }
+      ],
+      "source": [
+        "!echo $temp_file\n",
+        "!cat $temp_file"
+      ]
+    },
+    {
+      "cell_type": "markdown",
+      "metadata": {
+        
+      },
+      "source": [
+        "Note that two processes can securely report to a single file and single namespace since `pipestat` supports locks and race-free writes to control multi-user conflicts and prevent data loss.\n",
+        "\n",
+        "### Results type enforcement\n",
+        "\n",
+        "By default `PipestatManager` raises an exception if a non-compatible result value is reported. \n",
+        "\n",
+        "This behavior can be changed by setting `stric_type` to `True` in `PipestatManager.report` method. In thi case `PipestatManager` tries to cast the reported results values to the Python classes required by schema. For example, if a result defined as `integer` is reported and a `str` value is passed, the eventual value will be `int`:"
+      ]
+    },
+    {
+      "cell_type": "code",
+      "execution_count": 17,
+      "metadata": {
+        
+      },
+      "outputs": [
+        {
+          "data": {
+            "text/plain": [
+              "{'type': 'integer', 'description': 'Number of things'}"
+            ]
+          },
+          "execution_count": 17,
+          "metadata": {
+            
+          },
+          "output_type": "execute_result"
+        }
+      ],
+      "source": [
+        "psm.result_schemas[\"number_of_things\"]"
+      ]
+    },
+    {
+      "cell_type": "code",
+      "execution_count": 18,
+      "metadata": {
+        
+      },
+      "outputs": [
+        {
+          "name": "stderr",
+          "output_type": "stream",
+          "text": [
+            "Reported records for 'sample1' in 'test' namespace:\n",
+            " - number_of_things: 10\n"
+          ]
+        },
+        {
+          "data": {
+            "text/plain": [
+              "True"
+            ]
+          },
+          "execution_count": 18,
+          "metadata": {
+            
+          },
+          "output_type": "execute_result"
+        }
+      ],
+      "source": [
+        "psm.report(values={\"number_of_things\": \"10\"}, strict_type=False)"
+      ]
+    },
+    {
+      "cell_type": "markdown",
+      "metadata": {
+        
+      },
+      "source": [
+        "The method will attempt to cast the value to a proper Python class and store the converted object. In case of a failure, an error will be raised:"
+      ]
+    },
+    {
+      "cell_type": "code",
+      "execution_count": 19,
+      "metadata": {
+        
+      },
+      "outputs": [
+        {
+          "name": "stdout",
+          "output_type": "stream",
+          "text": [
+            "int() argument must be a string, a bytes-like object or a number, not 'list'\n"
+          ]
+        }
+      ],
+      "source": [
+        "try:\n",
+        "    psm.report(\n",
+        "        record_identifier=\"sample2\", values={\"number_of_things\": []}, strict_type=False\n",
+        "    )\n",
+        "except TypeError as e:\n",
+        "    print(e)"
+      ]
+    },
+    {
+      "cell_type": "markdown",
+      "metadata": {
+        
+      },
+      "source": [
+        "Note that in this case we tried to report a result for a different record (`sample2`), which had to be enforced with `record_identifier` argument."
+      ]
+    },
+    {
+      "cell_type": "code",
+      "execution_count": 20,
+      "metadata": {
+        
+      },
+      "outputs": [
+        {
+          "data": {
+            "text/plain": [
+              "test:\n",
+              "  sample1:\n",
+              "    output_file:\n",
+              "      path: /home/user/path_new.csv\n",
+              "      title: new CSV file with some data\n",
+              "    number_of_things: 10"
+            ]
+          },
+          "execution_count": 20,
+          "metadata": {
+            
+          },
+          "output_type": "execute_result"
+        }
+      ],
+      "source": [
+        "psm.data"
+      ]
+    },
+    {
+      "cell_type": "markdown",
+      "metadata": {
+        
+      },
+      "source": [
+        "## Retrieving results\n",
+        "\n",
+        "Naturally, the reported results can be retrieved. Let's explore all the options the `PipestatManager.retrieve` method provides:\n",
+        "\n",
+        "To retrieve a *specific* result for a record, provide the identifiers:"
+      ]
+    },
+    {
+      "cell_type": "code",
+      "execution_count": 21,
+      "metadata": {
+        
+      },
+      "outputs": [
+        {
+          "data": {
+            "text/plain": [
+              "'10'"
+            ]
+          },
+          "execution_count": 21,
+          "metadata": {
+            
+          },
+          "output_type": "execute_result"
+        }
+      ],
+      "source": [
+        "psm.retrieve(record_identifier=\"sample1\", result_identifier=\"number_of_things\")"
+      ]
+    },
+    {
+      "cell_type": "markdown",
+      "metadata": {
+        
+      },
+      "source": [
+        "To retrieve *all* the results for a record, skip the `result_identifier` argument:"
+      ]
+    },
+    {
+      "cell_type": "code",
+      "execution_count": 22,
+      "metadata": {
+        
+      },
+      "outputs": [
+        {
+          "data": {
+            "text/plain": [
+              "{'output_file': {'path': '/home/user/path_new.csv',\n",
+              "  'title': 'new CSV file with some data'},\n",
+              " 'number_of_things': '10'}"
+            ]
+          },
+          "execution_count": 22,
+          "metadata": {
+            
+          },
+          "output_type": "execute_result"
+        }
+      ],
+      "source": [
+        "psm.retrieve(record_identifier=\"sample1\")"
+      ]
+    },
+    {
+      "cell_type": "markdown",
+      "metadata": {
+        
+      },
+      "source": [
+        "## Removing results"
+      ]
+    },
+    {
+      "cell_type": "markdown",
+      "metadata": {
+        
+      },
+      "source": [
+        "`PipestatManager` object also supports results removal. Call `remove` method and provide `record_identifier` and  `result_identifier` method to do so:"
+      ]
+    },
+    {
+      "cell_type": "code",
+      "execution_count": 23,
+      "metadata": {
+        
+      },
+      "outputs": [
+        {
+          "name": "stderr",
+          "output_type": "stream",
+          "text": [
+            "Removed result 'number_of_things' for record 'sample1' from 'test' namespace\n"
+          ]
+        },
+        {
+          "data": {
+            "text/plain": [
+              "True"
+            ]
+          },
+          "execution_count": 23,
+          "metadata": {
+            
+          },
+          "output_type": "execute_result"
+        }
+      ],
+      "source": [
+        "psm.remove(result_identifier=\"number_of_things\")"
+      ]
+    },
+    {
+      "cell_type": "markdown",
+      "metadata": {
+        
+      },
+      "source": [
+        "The entire record, skip the `result_identifier` argument:"
+      ]
+    },
+    {
+      "cell_type": "code",
+      "execution_count": 24,
+      "metadata": {
+        
+      },
+      "outputs": [
+        {
+          "name": "stderr",
+          "output_type": "stream",
+          "text": [
+            "Removing 'sample1' record\n"
+          ]
+        },
+        {
+          "data": {
+            "text/plain": [
+              "True"
+            ]
+          },
+          "execution_count": 24,
+          "metadata": {
+            
+          },
+          "output_type": "execute_result"
+        }
+      ],
+      "source": [
+        "psm.remove()"
+      ]
+    },
+    {
+      "cell_type": "markdown",
+      "metadata": {
+        
+      },
+      "source": [
+        "Verify that an appropriate entry from the results was deleted:"
+      ]
+    },
+    {
+      "cell_type": "code",
+      "execution_count": 25,
+      "metadata": {
+        "pycharm": {
+          "name": "#%%\n"
+        }
+      },
+      "outputs": [
+        {
+          "data": {
+            "text/plain": [
+              "test: OrderedDict()"
+            ]
+          },
+          "execution_count": 25,
+          "metadata": {
+            
+          },
+          "output_type": "execute_result"
+        }
+      ],
+      "source": [
+        "psm.data"
+      ]
+    },
+    {
+      "cell_type": "markdown",
+      "metadata": {
+        
+      },
+      "source": [
+        "## Highligting results\n",
+        "\n",
+        "In order to highlight results we need to add an extra property in the pipestat results schema (`highlight: true`) under the result identifier that we wish to highlight. "
+      ]
+    },
+    {
+      "cell_type": "code",
+      "execution_count": 26,
+      "metadata": {
+        
+      },
+      "outputs": [
+        {
+          "name": "stdout",
+          "output_type": "stream",
+          "text": [
+            "/var/folders/3f/0wj7rs2144l9zsgxd3jn5nxc0000gn/T/tmpf9m81e1n.yaml\n"
+          ]
+        }
+      ],
+      "source": [
+        "from tempfile import mkstemp\n",
+        "\n",
+        "_, temp_file_highlight = mkstemp(suffix=\".yaml\")\n",
+        "print(temp_file_highlight)\n",
+        "\n",
+        "psm_highlight = pipestat.PipestatManager(\n",
+        "    namespace=\"test_highlight\",\n",
+        "    record_identifier=\"sample1\",\n",
+        "    results_file_path=temp_file_highlight,\n",
+        "    schema_path=\"../tests/data/sample_output_schema_highlight.yaml\",\n",
+        ")"
+      ]
+    },
+    {
+      "cell_type": "markdown",
+      "metadata": {
+        
+      },
+      "source": [
+        "For example, result `log` is highlighted in this case:"
+      ]
+    },
+    {
+      "cell_type": "code",
+      "execution_count": 27,
+      "metadata": {
+        
+      },
+      "outputs": [
+        {
+          "data": {
+            "text/plain": [
+              "{'number_of_things': {'type': 'integer', 'description': 'Number of things'},\n",
+              " 'percentage_of_things': {'type': 'number',\n",
+              "  'description': 'Percentage of things'},\n",
+              " 'name_of_something': {'type': 'string', 'description': 'Name of something'},\n",
+              " 'swtich_value': {'type': 'boolean', 'description': 'Is the switch on of off'},\n",
+              " 'collection_of_things': {'type': 'array',\n",
+              "  'description': 'This store collection of values'},\n",
+              " 'output_object': {'type': 'object', 'description': 'Object output'},\n",
+              " 'output_file': {'type': 'file',\n",
+              "  'description': 'This a path to the output file'},\n",
+              " 'output_image': {'type': 'image',\n",
+              "  'highlight': False,\n",
+              "  'description': 'This a path to the output image'},\n",
+              " 'log': {'type': 'file',\n",
+              "  'highlight': True,\n",
+              "  'description': 'The log file of the pipeline run'},\n",
+              " 'profile': {'type': 'file',\n",
+              "  'highlight': True,\n",
+              "  'description': 'The profile of the pipeline run'},\n",
+              " 'commands': {'type': 'file',\n",
+              "  'highlight': True,\n",
+              "  'description': 'The file with shell commands executed by this pipeline'},\n",
+              " 'version': {'type': 'string',\n",
+              "  'highlight': True,\n",
+              "  'description': 'Pipeline version'}}"
+            ]
+          },
+          "execution_count": 27,
+          "metadata": {
+            
+          },
+          "output_type": "execute_result"
+        }
+      ],
+      "source": [
+        "psm_highlight.schema"
+      ]
+    },
+    {
+      "cell_type": "markdown",
+      "metadata": {
+        
+      },
+      "source": [
+        "The highlighting feature can be used by pipestat clients to present the highlighted results in a special way."
+      ]
+    },
+    {
+      "cell_type": "code",
+      "execution_count": 28,
+      "metadata": {
+        
+      },
+      "outputs": [
+        {
+          "data": {
+            "text/plain": [
+              "['log', 'profile', 'commands', 'version']"
+            ]
+          },
+          "execution_count": 28,
+          "metadata": {
+            
+          },
+          "output_type": "execute_result"
+        }
+      ],
+      "source": [
+        "psm_highlight.highlighted_results"
+      ]
+    },
+    {
+      "cell_type": "markdown",
+      "metadata": {
+        
+      },
+      "source": [
+        "## Pipeline status management\n",
+        "\n",
+        "Pipestat provides a pipeline status management system, which can be used to set and read pipeline status. To maintain the status information between sessions it uses flags or additional DB table if the `PipestatManager` object is backed with YAML file or PostgreSQL database, respectively.\n",
+        "\n",
+        "To set pipeline status use `set_status` method:"
+      ]
+    },
+    {
+      "cell_type": "code",
+      "execution_count": 29,
+      "metadata": {
+        
+      },
+      "outputs": [
+        
+      ],
+      "source": [
+        "psm.set_status(record_identifier=\"sample1\", status_identifier=\"running\")"
+      ]
+    },
+    {
+      "cell_type": "markdown",
+      "metadata": {
+        
+      },
+      "source": [
+        "To get pipeline status use `get_status` method:"
+      ]
+    },
+    {
+      "cell_type": "code",
+      "execution_count": 30,
+      "metadata": {
+        
+      },
+      "outputs": [
+        {
+          "data": {
+            "text/plain": [
+              "'running'"
+            ]
+          },
+          "execution_count": 30,
+          "metadata": {
+            
+          },
+          "output_type": "execute_result"
+        }
+      ],
+      "source": [
+        "psm.get_status(record_identifier=\"sample1\")"
+      ]
+    },
+    {
+      "cell_type": "markdown",
+      "metadata": {
+        
+      },
+      "source": [
+        "Allowable statuses and related metadata are defined in the status schema, which can be accessed via `PipestatManager.status_schema` property."
+      ]
+    },
+    {
+      "cell_type": "code",
+      "execution_count": 31,
+      "metadata": {
+        
+      },
+      "outputs": [
+        {
+          "data": {
+            "text/plain": [
+              "{'running': {'description': 'the pipeline is running',\n",
+              "  'color': [30, 144, 255]},\n",
+              " 'completed': {'description': 'the pipeline has completed',\n",
+              "  'color': [50, 205, 50]},\n",
+              " 'failed': {'description': 'the pipeline has failed', 'color': [220, 20, 60]},\n",
+              " 'waiting': {'description': 'the pipeline is waiting',\n",
+              "  'color': [240, 230, 140]},\n",
+              " 'partial': {'description': 'the pipeline stopped before completion point',\n",
+              "  'color': [169, 169, 169]}}"
+            ]
+          },
+          "execution_count": 31,
+          "metadata": {
+            
+          },
+          "output_type": "execute_result"
+        }
+      ],
+      "source": [
+        "psm.status_schema"
+      ]
+    },
+    {
+      "cell_type": "markdown",
+      "metadata": {
+        
+      },
+      "source": [
+        "`pipestat` Python package ships with a default status schema, so we did not have to provide the schema when constructing the `PipestatManager` object. Similarly, the flags containg directory is an optional configuration option. \n",
+        "\n",
+        "Please refer to the Python API documentation (`__init__` method) to see how to use custom status schema and flags directory."
+      ]
+    },
+    {
+      "cell_type": "markdown",
+      "metadata": {
+        
+      },
+      "source": [
+        "## Initializing `PipestatManager` without results schema\n",
+        "\n",
+        "Starting with `pipestat 0.0.3`, it is possible to initialize the `PipestatManager` object without specifying the results schema file. This feature comes in handy if `PipestatManager` is created with a sole intent to monitor pipeline status.\n",
+        "\n",
+        "Here's an example:"
+      ]
+    },
+    {
+      "cell_type": "code",
+      "execution_count": 32,
+      "metadata": {
+        
+      },
+      "outputs": [
+        {
+          "name": "stdout",
+          "output_type": "stream",
+          "text": [
+            "/var/folders/3f/0wj7rs2144l9zsgxd3jn5nxc0000gn/T/tmpq81inuvn.yaml\n"
+          ]
+        }
+      ],
+      "source": [
+        "_, temp_file_no_schema = mkstemp(suffix=\".yaml\")\n",
+        "print(temp_file_no_schema)\n",
+        "\n",
+        "psm_no_schema = pipestat.PipestatManager(\n",
+        "    namespace=\"test_no_schema\", results_file_path=temp_file_no_schema\n",
+        ")"
+      ]
+    },
+    {
+      "cell_type": "markdown",
+      "metadata": {
+        
+      },
+      "source": [
+        "As you can see, the object has been initialized successfully. Obviuosly, the schema has to be defined to report and retrieve results as the requirement to predefine results and therefore the possibility to rely on the schema to gather all the possible results metadata in the pipestat clients is a big advantage.\n",
+        "\n",
+        "Moreover, initialization with a database as a backend is impossible without schema due to the characteristics of relational databases, which must have columns predefined, when created."
+      ]
+    },
+    {
+      "cell_type": "code",
+      "execution_count": 33,
+      "metadata": {
+        
+      },
+      "outputs": [
+        {
+          "name": "stdout",
+          "output_type": "stream",
+          "text": [
+            "Results schema not found. The schema is required to report results. It needs to be supplied to the object constructor.\n"
+          ]
+        }
+      ],
+      "source": [
+        "try:\n",
+        "    psm_no_schema.report(record_identifier=\"sample1\", values={\"key\": \"val\"})\n",
+        "except pipestat.SchemaNotFoundError as e:\n",
+        "    print(e)"
+      ]
+    },
+    {
+      "cell_type": "markdown",
+      "metadata": {
+        
+      },
+      "source": [
+        "As mentioned above, the pipeline status management capabilities are supported with no results schema defined:"
+      ]
+    },
+    {
+      "cell_type": "code",
+      "execution_count": 34,
+      "metadata": {
+        
+      },
+      "outputs": [
+        {
+          "data": {
+            "text/plain": [
+              "'running'"
+            ]
+          },
+          "execution_count": 34,
+          "metadata": {
+            
+          },
+          "output_type": "execute_result"
+        }
+      ],
+      "source": [
+        "psm_no_schema.set_status(status_identifier=\"running\", record_identifier=\"sample1\")\n",
+        "psm_no_schema.get_status(record_identifier=\"sample1\")"
+      ]
+    }
+  ],
+  "metadata": {
+    "kernelspec": {
+      "display_name": "Python 3",
+      "language": "python",
+      "name": "python3"
+    },
+    "language_info": {
+      "codemirror_mode": {
+        "name": "ipython",
+        "version": 3
+      },
+      "file_extension": ".py",
+      "mimetype": "text/x-python",
+      "name": "python",
+      "nbconvert_exporter": "python",
+      "pygments_lexer": "ipython3",
+      "version": "3.8.5"
+    }
   },
-  {
-   "cell_type": "code",
-   "execution_count": 69,
-   "metadata": {},
-   "outputs": [],
-   "source": [
-    "import pipestat\n",
-    "from pipestat import PipestatManager, SchemaNotFoundError\n",
-    "from jsonschema import ValidationError"
->>>>>>> 41ed5d89
-   ]
-  },
-  {
-   "cell_type": "markdown",
-   "metadata": {},
-   "source": [
-    "1. **pipestat schema**: a path to a JSON-schema file that defines results reported by this pipeline\n",
-    "2. **namespace**: defines a unique group name for reported results, typically a pipeline name\n",
-    "3. **record identifier**: a unique name for a particular *run* of the pipeline, typically corresponding to a sample name\n",
-    "4. **backend**: where the results should be stored. either path to a YAML-formatted file or pipestat config with PostgreSQL database login credentials\n",
-    "\n",
-    "## Back-end types\n",
-    "\n",
-    "Two types of back-ends are currently supported:\n",
-    "\n",
-    "1. a **file** (pass a file path to the constructor)  \n",
-    "The changes reported using the `report` method of `PipestatManger` will be securely written to the file. Currently only [YAML](https://yaml.org/) format is supported. \n",
-    "\n",
-    "2. a **PostgreSQL database** (pass a path to the pipestat config to the constructor)\n",
-    "This option gives the user the possibility to use a fully fledged database to back `PipestatManager`. \n",
-    "\n",
-    "\n",
-    "## Initializing a pipestat session\n",
-    "\n",
-    "Start by importing the `pipestat` package in Python."
-   ]
-  },
-  {
-   "cell_type": "code",
-   "execution_count": 1,
-   "metadata": {},
-   "outputs": [],
-   "source": [
-    "import pipestat\n",
-    "from jsonschema import ValidationError"
-   ]
-  },
-  {
-   "cell_type": "markdown",
-   "metadata": {},
-   "source": [
-    "After importing the package, we need to create an `PipestatManager` object. The object constructor requires a few pieces of information. We'll use a file as the back-end, by passing a file path string to the constructor. Let's create a temporary file first:"
-   ]
-  },
-  {
-   "cell_type": "code",
-   "execution_count": 70,
-   "metadata": {},
-   "outputs": [
-    {
-     "output_type": "stream",
-     "name": "stdout",
-     "text": [
-      "/var/folders/h8/8npwnh2s4rb8lr6hsy2ydrsh0000gp/T/tmpx1zhr9bi.yaml\n"
-     ]
-    }
-   ],
-   "source": [
-    "from tempfile import mkstemp\n",
-    "\n",
-    "_, temp_file = mkstemp(suffix=\".yaml\")\n",
-    "print(temp_file)"
-   ]
-  },
-  {
-   "cell_type": "markdown",
-   "metadata": {},
-   "source": [
-    "Now we can create a `PipestatManager` object that uses this file as the back-end:"
-   ]
-  },
-  {
-   "cell_type": "code",
-   "execution_count": 71,
-   "metadata": {},
-   "outputs": [],
-   "source": [
-    "psm = PipestatManager(\n",
-    "    namespace=\"test\",\n",
-    "    record_identifier=\"sample1\",\n",
-    "    results_file_path=temp_file,\n",
-    "    schema_path=\"../tests/data/sample_output_schema.yaml\",\n",
-    ")"
-   ]
-  },
-  {
-   "cell_type": "markdown",
-   "metadata": {},
-   "source": [
-    "You can also put these results into a config file and just pass that to the `config` argument, instead of speicfying each argument separately. The results will be reported to a \"test\" namespace."
-   ]
-  },
-  {
-   "cell_type": "code",
-   "execution_count": 72,
-   "metadata": {},
-   "outputs": [
-    {
-     "output_type": "execute_result",
-     "data": {
-      "text/plain": [
-       "'test'"
-      ]
-     },
-     "metadata": {},
-     "execution_count": 72
-    }
-   ],
-   "source": [
-    "psm.namespace"
-   ]
-  },
-  {
-   "cell_type": "markdown",
-   "metadata": {},
-   "source": [
-    "By default, `PipestatManager` instance is bound to the record it was initialized with. However, reporting or removing results for a different record can be enforced in the respective methods with `record_identifier` argument."
-   ]
-  },
-  {
-   "cell_type": "code",
-   "execution_count": 73,
-   "metadata": {},
-   "outputs": [
-    {
-     "output_type": "execute_result",
-     "data": {
-      "text/plain": [
-       "'sample1'"
-      ]
-     },
-     "metadata": {},
-     "execution_count": 73
-    }
-   ],
-   "source": [
-    "psm.record_identifier"
-   ]
-  },
-  {
-   "cell_type": "markdown",
-   "metadata": {},
-   "source": [
-    "Since we've used a newly created file, nothing has been reported yet:"
-   ]
-  },
-  {
-   "cell_type": "code",
-   "execution_count": 74,
-   "metadata": {},
-   "outputs": [
-    {
-     "output_type": "execute_result",
-     "data": {
-      "text/plain": [
-       "YacAttMap: {}"
-      ]
-     },
-     "metadata": {},
-     "execution_count": 74
-    }
-   ],
-   "source": [
-    "psm.data"
-   ]
-  },
-  {
-   "cell_type": "markdown",
-   "metadata": {},
-   "source": [
-    "## Reporting results"
-   ]
-  },
-  {
-   "cell_type": "markdown",
-   "metadata": {},
-   "source": [
-    "To report a result, use a `report` method. It requires three pieces of information:\n",
-    "\n",
-    "1. record identifier -- record to report the result for, for example a unique name of the sample (optional if provided at `PipestatManager` initialization stage)\n",
-    "2. values -- a Python `dict` of resultID-value pairs to report. The top level keys need to correspond to the results identifiers defined in the schema\n",
-    "\n",
-    "### Available results defined in schemas\n",
-    "\n",
-    "To learn about the results that the current `PipestatManager` instance supports check out the `schema` property:"
-   ]
-  },
-  {
-   "cell_type": "code",
-   "execution_count": 75,
-   "metadata": {},
-   "outputs": [
-    {
-     "output_type": "execute_result",
-     "data": {
-      "text/plain": [
-       "{'number_of_things': {'type': 'integer', 'description': 'Number of things'},\n",
-       " 'percentage_of_things': {'type': 'number',\n",
-       "  'description': 'Percentage of things'},\n",
-       " 'name_of_something': {'type': 'string', 'description': 'Name of something'},\n",
-       " 'swtich_value': {'type': 'boolean', 'description': 'Is the switch on of off'},\n",
-       " 'collection_of_things': {'type': 'array',\n",
-       "  'description': 'This store collection of values'},\n",
-       " 'output_object': {'type': 'object', 'description': 'Object output'},\n",
-       " 'output_file': {'type': 'file',\n",
-       "  'description': 'This a path to the output file'},\n",
-       " 'output_image': {'type': 'image',\n",
-       "  'description': 'This a path to the output image'},\n",
-       " 'md5sum': {'type': 'string',\n",
-       "  'description': 'MD5SUM of an object',\n",
-       "  'highlight': True,\n",
-       "  'db_column': {'unique': True, 'nullable': False}}}"
-      ]
-     },
-     "metadata": {},
-     "execution_count": 75
-    }
-   ],
-   "source": [
-    "psm.schema"
-   ]
-  },
-  {
-   "cell_type": "markdown",
-   "metadata": {},
-   "source": [
-    "To learn about the actual required attributes of the reported results, like `file` or `image` (see: `output_file` and `output_image` results) select the `result_identifier` from the `result_schemas` property:"
-   ]
-  },
-  {
-   "cell_type": "code",
-   "execution_count": 76,
-   "metadata": {},
-   "outputs": [
-    {
-     "output_type": "execute_result",
-     "data": {
-      "text/plain": [
-       "{'type': 'object',\n",
-       " 'description': 'This a path to the output file',\n",
-       " 'properties': {'path': {'type': 'string'}, 'title': {'type': 'string'}},\n",
-       " 'required': ['path', 'title']}"
-      ]
-     },
-     "metadata": {},
-     "execution_count": 76
-    }
-   ],
-   "source": [
-    "psm.result_schemas[\"output_file\"]"
-   ]
-  },
-  {
-   "cell_type": "markdown",
-   "metadata": {},
-   "source": [
-    "### Results composition enforcement\n",
-    "As you can see, to report a `output_file` result, you need to provide an object with `path` and `title` string attributes. If you fail to do so `PipestatManager` will issue an informative validation error:"
-   ]
-  },
-  {
-   "cell_type": "code",
-   "execution_count": 77,
-   "metadata": {},
-   "outputs": [
-    {
-     "output_type": "stream",
-     "name": "stdout",
-     "text": [
-      "'title' is a required property\n\nFailed validating 'required' in schema:\n    {'description': 'This a path to the output file',\n     'properties': {'path': {'type': 'string'},\n                    'title': {'type': 'string'}},\n     'required': ['path', 'title'],\n     'type': 'object'}\n\nOn instance:\n    {'path': '/home/user/path.csv'}\n"
-     ]
-    }
-   ],
-   "source": [
-    "try:\n",
-    "    psm.report(values={\"output_file\": {\"path\": \"/home/user/path.csv\"}})\n",
-    "except ValidationError as e:\n",
-    "    print(e)"
-   ]
-  },
-  {
-   "cell_type": "markdown",
-   "metadata": {},
-   "source": [
-    "Let's report a correct object this time:"
-   ]
-  },
-  {
-   "cell_type": "code",
-   "execution_count": 78,
-   "metadata": {},
-   "outputs": [
-    {
-     "output_type": "stream",
-     "name": "stderr",
-     "text": [
-      "Reported records for 'sample1' in 'test' namespace:\n - output_file: {'path': '/home/user/path.csv', 'title': 'CSV file with some data'}\n"
-     ]
-    },
-    {
-     "output_type": "execute_result",
-     "data": {
-      "text/plain": [
-       "True"
-      ]
-     },
-     "metadata": {},
-     "execution_count": 78
-    }
-   ],
-   "source": [
-    "psm.report(\n",
-    "    values={\n",
-    "        \"output_file\": {\n",
-    "            \"path\": \"/home/user/path.csv\",\n",
-    "            \"title\": \"CSV file with some data\",\n",
-    "        }\n",
-    "    }\n",
-    ")"
-   ]
-  },
-  {
-   "cell_type": "markdown",
-   "metadata": {},
-   "source": [
-    "Inspect the object's database to verify whether the result has been successfully reported:"
-   ]
-  },
-  {
-   "cell_type": "code",
-   "execution_count": 79,
-   "metadata": {},
-   "outputs": [
-    {
-     "output_type": "execute_result",
-     "data": {
-      "text/plain": [
-       "test:\n",
-       "  sample1:\n",
-       "    output_file:\n",
-       "      path: /home/user/path.csv\n",
-       "      title: CSV file with some data"
-      ]
-     },
-     "metadata": {},
-     "execution_count": 79
-    }
-   ],
-   "source": [
-    "psm.data"
-   ]
-  },
-  {
-   "cell_type": "markdown",
-   "metadata": {},
-   "source": [
-    "No results duplication is allowed, unless you force overwrite:"
-   ]
-  },
-  {
-   "cell_type": "code",
-   "execution_count": 80,
-   "metadata": {},
-   "outputs": [
-    {
-     "output_type": "stream",
-     "name": "stderr",
-     "text": [
-      "These results exist for 'sample1': output_file\n"
-     ]
-    },
-    {
-     "output_type": "execute_result",
-     "data": {
-      "text/plain": [
-       "False"
-      ]
-     },
-     "metadata": {},
-     "execution_count": 80
-    }
-   ],
-   "source": [
-    "psm.report(\n",
-    "    values={\n",
-    "        \"output_file\": {\n",
-    "            \"path\": \"/home/user/path_new.csv\",\n",
-    "            \"title\": \"new CSV file with some data\",\n",
-    "        }\n",
-    "    }\n",
-    ")"
-   ]
-  },
-  {
-   "cell_type": "code",
-   "execution_count": 81,
-   "metadata": {},
-   "outputs": [
-    {
-     "output_type": "stream",
-     "name": "stderr",
-     "text": [
-      "These results exist for 'sample1': output_file\n",
-      "Overwriting existing results: output_file\n",
-      "Reported records for 'sample1' in 'test' namespace:\n",
-      " - output_file: {'path': '/home/user/path_new.csv', 'title': 'new CSV file with some data'}\n"
-     ]
-    },
-    {
-     "output_type": "execute_result",
-     "data": {
-      "text/plain": [
-       "test:\n",
-       "  sample1:\n",
-       "    output_file:\n",
-       "      path: /home/user/path_new.csv\n",
-       "      title: new CSV file with some data"
-      ]
-     },
-     "metadata": {},
-     "execution_count": 81
-    }
-   ],
-   "source": [
-    "psm.report(\n",
-    "    values={\n",
-    "        \"output_file\": {\n",
-    "            \"path\": \"/home/user/path_new.csv\",\n",
-    "            \"title\": \"new CSV file with some data\",\n",
-    "        }\n",
-    "    },\n",
-    "    force_overwrite=True,\n",
-    ")\n",
-    "psm.data"
-   ]
-  },
-  {
-   "cell_type": "markdown",
-   "metadata": {},
-   "source": [
-    "Most importantly, by backing the object by a file, the reported results persist -- another `PipestatManager` object reads the results when created:"
-   ]
-  },
-  {
-   "cell_type": "code",
-   "execution_count": 82,
-   "metadata": {},
-   "outputs": [],
-   "source": [
-    "psm1 = PipestatManager(\n",
-    "    namespace=\"test\",\n",
-    "    record_identifier=\"sample1\",\n",
-    "    results_file_path=temp_file,\n",
-    "    schema_path=\"../tests/data/sample_output_schema.yaml\",\n",
-    ")"
-   ]
-  },
-  {
-   "cell_type": "code",
-   "execution_count": 83,
-   "metadata": {},
-   "outputs": [
-    {
-     "output_type": "execute_result",
-     "data": {
-      "text/plain": [
-       "test:\n",
-       "  sample1:\n",
-       "    output_file:\n",
-       "      path: /home/user/path_new.csv\n",
-       "      title: new CSV file with some data"
-      ]
-     },
-     "metadata": {},
-     "execution_count": 83
-    }
-   ],
-   "source": [
-    "psm.data"
-   ]
-  },
-  {
-   "cell_type": "markdown",
-   "metadata": {},
-   "source": [
-    "That's because the contents are stored in the file we've specified at object creation stage:"
-   ]
-  },
-  {
-   "cell_type": "code",
-   "execution_count": 84,
-   "metadata": {},
-   "outputs": [
-    {
-     "output_type": "stream",
-     "name": "stdout",
-     "text": [
-      "/var/folders/h8/8npwnh2s4rb8lr6hsy2ydrsh0000gp/T/tmpx1zhr9bi.yaml\n",
-      "test:\n",
-      "  sample1:\n",
-      "    output_file:\n",
-      "      path: /home/user/path_new.csv\n",
-      "      title: new CSV file with some data\n"
-     ]
-    }
-   ],
-   "source": [
-    "!echo $temp_file\n",
-    "!cat $temp_file"
-   ]
-  },
-  {
-   "cell_type": "markdown",
-   "metadata": {},
-   "source": [
-    "Note that two processes can securely report to a single file and single namespace since `pipestat` supports locks and race-free writes to control multi-user conflicts and prevent data loss.\n",
-    "\n",
-    "### Results type enforcement\n",
-    "\n",
-    "By default `PipestatManager` raises an exception if a non-compatible result value is reported. \n",
-    "\n",
-    "This behavior can be changed by setting `stric_type` to `True` in `PipestatManager.report` method. In thi case `PipestatManager` tries to cast the reported results values to the Python classes required by schema. For example, if a result defined as `integer` is reported and a `str` value is passed, the eventual value will be `int`:"
-   ]
-  },
-  {
-   "cell_type": "code",
-   "execution_count": 85,
-   "metadata": {},
-   "outputs": [
-    {
-     "output_type": "execute_result",
-     "data": {
-      "text/plain": [
-       "{'type': 'integer', 'description': 'Number of things'}"
-      ]
-     },
-     "metadata": {},
-     "execution_count": 85
-    }
-   ],
-   "source": [
-    "psm.result_schemas[\"number_of_things\"]"
-   ]
-  },
-  {
-   "cell_type": "code",
-   "execution_count": 86,
-   "metadata": {},
-   "outputs": [
-    {
-     "output_type": "stream",
-     "name": "stderr",
-     "text": [
-      "Reported records for 'sample1' in 'test' namespace:\n - number_of_things: 10\n"
-     ]
-    },
-    {
-     "output_type": "execute_result",
-     "data": {
-      "text/plain": [
-       "True"
-      ]
-     },
-     "metadata": {},
-     "execution_count": 86
-    }
-   ],
-   "source": [
-    "psm.report(values={\"number_of_things\": \"10\"}, strict_type=False)"
-   ]
-  },
-  {
-   "cell_type": "markdown",
-   "metadata": {},
-   "source": [
-    "The method will attempt to cast the value to a proper Python class and store the converted object. In case of a failure, an error will be raised:"
-   ]
-  },
-  {
-   "cell_type": "code",
-   "execution_count": 87,
-   "metadata": {},
-   "outputs": [
-    {
-     "output_type": "stream",
-     "name": "stdout",
-     "text": [
-      "int() argument must be a string, a bytes-like object or a number, not 'list'\n"
-     ]
-    }
-   ],
-   "source": [
-    "try:\n",
-    "    psm.report(\n",
-    "        record_identifier=\"sample2\", values={\"number_of_things\": []}, strict_type=False\n",
-    "    )\n",
-    "except TypeError as e:\n",
-    "    print(e)"
-   ]
-  },
-  {
-   "cell_type": "markdown",
-   "metadata": {},
-   "source": [
-    "Note that in this case we tried to report a result for a different record (`sample2`), which had to be enforced with `record_identifier` argument."
-   ]
-  },
-  {
-   "cell_type": "code",
-   "execution_count": 88,
-   "metadata": {},
-   "outputs": [
-    {
-     "output_type": "execute_result",
-     "data": {
-      "text/plain": [
-       "test:\n",
-       "  sample1:\n",
-       "    output_file:\n",
-       "      path: /home/user/path_new.csv\n",
-       "      title: new CSV file with some data\n",
-       "    number_of_things: 10"
-      ]
-     },
-     "metadata": {},
-     "execution_count": 88
-    }
-   ],
-   "source": [
-    "psm.data"
-   ]
-  },
-  {
-   "cell_type": "markdown",
-   "metadata": {},
-   "source": [
-    "## Retrieving results\n",
-    "\n",
-    "Naturally, the reported results can be retrieved. Let's explore all the options the `PipestatManager.retrieve` method provides:\n",
-    "\n",
-    "To retrieve a *specific* result for a record, provide the identifiers:"
-   ]
-  },
-  {
-   "cell_type": "code",
-   "execution_count": 89,
-   "metadata": {},
-   "outputs": [
-    {
-     "output_type": "execute_result",
-     "data": {
-      "text/plain": [
-       "'10'"
-      ]
-     },
-     "metadata": {},
-     "execution_count": 89
-    }
-   ],
-   "source": [
-    "psm.retrieve(record_identifier=\"sample1\", result_identifier=\"number_of_things\")"
-   ]
-  },
-  {
-   "cell_type": "markdown",
-   "metadata": {},
-   "source": [
-    "To retrieve *all* the results for a record, skip the `result_identifier` argument:"
-   ]
-  },
-  {
-   "cell_type": "code",
-   "execution_count": 90,
-   "metadata": {},
-   "outputs": [
-    {
-     "output_type": "execute_result",
-     "data": {
-      "text/plain": [
-       "{'output_file': {'path': '/home/user/path_new.csv',\n",
-       "  'title': 'new CSV file with some data'},\n",
-       " 'number_of_things': '10'}"
-      ]
-     },
-     "metadata": {},
-     "execution_count": 90
-    }
-   ],
-   "source": [
-    "psm.retrieve(record_identifier=\"sample1\")"
-   ]
-  },
-  {
-   "cell_type": "markdown",
-   "metadata": {},
-   "source": [
-    "## Removing results"
-   ]
-  },
-  {
-   "cell_type": "markdown",
-   "metadata": {},
-   "source": [
-    "`PipestatManager` object also supports results removal. Call `remove` method and provide `record_identifier` and  `result_identifier` method to do so:"
-   ]
-  },
-  {
-   "cell_type": "code",
-   "execution_count": 91,
-   "metadata": {},
-   "outputs": [
-    {
-     "output_type": "stream",
-     "name": "stderr",
-     "text": [
-      "Removed result 'number_of_things' for record 'sample1' from 'test' namespace\n"
-     ]
-    },
-    {
-     "output_type": "execute_result",
-     "data": {
-      "text/plain": [
-       "True"
-      ]
-     },
-     "metadata": {},
-     "execution_count": 91
-    }
-   ],
-   "source": [
-    "psm.remove(result_identifier=\"number_of_things\")"
-   ]
-  },
-  {
-   "cell_type": "markdown",
-   "metadata": {},
-   "source": [
-    "The entire record, skip the `result_identifier` argument:"
-   ]
-  },
-  {
-   "cell_type": "code",
-   "execution_count": 92,
-   "metadata": {},
-   "outputs": [
-    {
-     "output_type": "stream",
-     "name": "stderr",
-     "text": [
-      "Removing 'sample1' record\n"
-     ]
-    },
-    {
-     "output_type": "execute_result",
-     "data": {
-      "text/plain": [
-       "True"
-      ]
-     },
-     "metadata": {},
-     "execution_count": 92
-    }
-   ],
-   "source": [
-    "psm.remove()"
-   ]
-  },
-  {
-   "cell_type": "markdown",
-   "metadata": {},
-   "source": [
-    "Verify that an appropriate entry from the results was deleted:"
-   ]
-  },
-  {
-   "cell_type": "code",
-   "execution_count": 93,
-   "metadata": {
-    "pycharm": {
-     "name": "#%%\n"
-    }
-   },
-   "outputs": [
-    {
-     "output_type": "execute_result",
-     "data": {
-      "text/plain": [
-       "test: OrderedDict()"
-      ]
-     },
-     "metadata": {},
-     "execution_count": 93
-    }
-   ],
-   "source": [
-    "psm.data"
-   ]
-  },
-  {
-   "cell_type": "markdown",
-   "metadata": {},
-   "source": [
-    "## Highligting results\n",
-    "\n",
-    "In order to highlight results we need to add an extra property in the pipestat results schema (`highlight: true`) under the result identifier that we wish to highlight. "
-   ]
-  },
-  {
-   "cell_type": "code",
-   "execution_count": 94,
-   "metadata": {},
-   "outputs": [
-    {
-     "output_type": "stream",
-     "name": "stdout",
-     "text": [
-      "/var/folders/h8/8npwnh2s4rb8lr6hsy2ydrsh0000gp/T/tmp6gz01fu4.yaml\n"
-     ]
-    }
-   ],
-   "source": [
-    "from tempfile import mkstemp\n",
-    "\n",
-    "_, temp_file_highlight = mkstemp(suffix=\".yaml\")\n",
-    "print(temp_file_highlight)\n",
-    "\n",
-    "psm_highlight = PipestatManager(\n",
-    "    namespace=\"test_highlight\",\n",
-    "    record_identifier=\"sample1\",\n",
-    "    results_file_path=temp_file_highlight,\n",
-    "    schema_path=\"../tests/data/sample_output_schema_highlight.yaml\",\n",
-    ")"
-   ]
-  },
-  {
-   "cell_type": "markdown",
-   "metadata": {},
-   "source": [
-    "For example, result `log` is highlighted in this case:"
-   ]
-  },
-  {
-   "cell_type": "code",
-   "execution_count": 95,
-   "metadata": {},
-   "outputs": [
-    {
-     "output_type": "execute_result",
-     "data": {
-      "text/plain": [
-       "{'number_of_things': {'type': 'integer', 'description': 'Number of things'},\n",
-       " 'percentage_of_things': {'type': 'number',\n",
-       "  'description': 'Percentage of things'},\n",
-       " 'name_of_something': {'type': 'string', 'description': 'Name of something'},\n",
-       " 'swtich_value': {'type': 'boolean', 'description': 'Is the switch on of off'},\n",
-       " 'collection_of_things': {'type': 'array',\n",
-       "  'description': 'This store collection of values'},\n",
-       " 'output_object': {'type': 'object', 'description': 'Object output'},\n",
-       " 'output_file': {'type': 'file',\n",
-       "  'description': 'This a path to the output file'},\n",
-       " 'output_image': {'type': 'image',\n",
-       "  'highlight': False,\n",
-       "  'description': 'This a path to the output image'},\n",
-       " 'log': {'type': 'file',\n",
-       "  'highlight': True,\n",
-       "  'description': 'The log file of the pipeline run'},\n",
-       " 'profile': {'type': 'file',\n",
-       "  'highlight': True,\n",
-       "  'description': 'The profile of the pipeline run'},\n",
-       " 'commands': {'type': 'file',\n",
-       "  'highlight': True,\n",
-       "  'description': 'The file with shell commands executed by this pipeline'},\n",
-       " 'version': {'type': 'string',\n",
-       "  'highlight': True,\n",
-       "  'description': 'Pipeline version'}}"
-      ]
-     },
-     "metadata": {},
-     "execution_count": 95
-    }
-   ],
-   "source": [
-    "psm_highlight.schema"
-   ]
-  },
-  {
-   "cell_type": "markdown",
-   "metadata": {},
-   "source": [
-    "The highlighting feature can be used by pipestat clients to present the highlighted results in a special way."
-   ]
-  },
-  {
-   "cell_type": "code",
-   "execution_count": 96,
-   "metadata": {},
-   "outputs": [
-    {
-     "output_type": "execute_result",
-     "data": {
-      "text/plain": [
-       "['log', 'profile', 'commands', 'version']"
-      ]
-     },
-     "metadata": {},
-     "execution_count": 96
-    }
-   ],
-   "source": [
-    "psm_highlight.highlighted_results"
-   ]
-  },
-  {
-   "cell_type": "markdown",
-   "metadata": {},
-   "source": [
-    "## Pipeline status management\n",
-    "\n",
-    "Pipestat provides a pipeline status management system, which can be used to set and read pipeline status. To maintain the status information between sessions it uses flags or additional DB table if the `PipestatManager` object is backed with YAML file or PostgreSQL database, respectively.\n",
-    "\n",
-    "To set pipeline status use `set_status` method:"
-   ]
-  },
-  {
-   "cell_type": "code",
-   "execution_count": 97,
-   "metadata": {},
-   "outputs": [],
-   "source": [
-    "psm.set_status(record_identifier=\"sample1\", status_identifier=\"running\")"
-   ]
-  },
-  {
-   "cell_type": "markdown",
-   "metadata": {},
-   "source": [
-    "To get pipeline status use `get_status` method:"
-   ]
-  },
-  {
-   "cell_type": "code",
-   "execution_count": 98,
-   "metadata": {},
-   "outputs": [
-    {
-     "output_type": "execute_result",
-     "data": {
-      "text/plain": [
-       "'running'"
-      ]
-     },
-     "metadata": {},
-     "execution_count": 98
-    }
-   ],
-   "source": [
-    "psm.get_status(record_identifier=\"sample1\")"
-   ]
-  },
-  {
-   "cell_type": "markdown",
-   "metadata": {},
-   "source": [
-    "Allowable statuses and related metadata are defined in the status schema, which can be accessed via `PipestatManager.status_schema` property."
-   ]
-  },
-  {
-   "cell_type": "code",
-   "execution_count": 99,
-   "metadata": {},
-   "outputs": [
-    {
-     "output_type": "execute_result",
-     "data": {
-      "text/plain": [
-       "{'running': {'description': 'the pipeline is running',\n",
-       "  'color': [30, 144, 255]},\n",
-       " 'completed': {'description': 'the pipeline has completed',\n",
-       "  'color': [50, 205, 50]},\n",
-       " 'failed': {'description': 'the pipeline has failed', 'color': [220, 20, 60]},\n",
-       " 'waiting': {'description': 'the pipeline is waiting',\n",
-       "  'color': [240, 230, 140]},\n",
-       " 'partial': {'description': 'the pipeline stopped before completion point',\n",
-       "  'color': [169, 169, 169]}}"
-      ]
-     },
-     "metadata": {},
-     "execution_count": 99
-    }
-   ],
-   "source": [
-    "psm.status_schema"
-   ]
-  },
-  {
-   "cell_type": "markdown",
-   "metadata": {},
-   "source": [
-    "`pipestat` Python package ships with a default status schema, so we did not have to provide the schema when constructing the `PipestatManager` object. Similarly, the flags containg directory is an optional configuration option. \n",
-    "\n",
-    "Please refer to the Python API documentation (`__init__` method) to see how to use custom status schema and flags directory."
-   ]
-  },
-  {
-   "cell_type": "markdown",
-   "metadata": {},
-   "source": [
-    "## Initializing `PipestatManager` without results schema\n",
-    "\n",
-    "Starting with `pipestat 0.0.3`, it is possible to initialize the `PipestatManager` object without specifying the results schema file. This feature comes in handy if `PipestatManager` is created with a sole intent to monitor pipeline status.\n",
-    "\n",
-    "Here's an example:"
-   ]
-  },
-  {
-   "cell_type": "code",
-   "execution_count": 100,
-   "metadata": {},
-   "outputs": [
-    {
-     "output_type": "stream",
-     "name": "stdout",
-     "text": [
-      "/var/folders/h8/8npwnh2s4rb8lr6hsy2ydrsh0000gp/T/tmpm44tb0h2.yaml\n"
-     ]
-    }
-   ],
-   "source": [
-    "_, temp_file_no_schema = mkstemp(suffix=\".yaml\")\n",
-    "print(temp_file_no_schema)\n",
-    "\n",
-    "psm_no_schema = PipestatManager(\n",
-    "    namespace=\"test_no_schema\", results_file_path=temp_file_no_schema\n",
-    ")"
-   ]
-  },
-  {
-   "cell_type": "markdown",
-   "metadata": {},
-   "source": [
-    "As you can see, the object has been initialized successfully. Obviuosly, the schema has to be defined to report and retrieve results as the requirement to predefine results and therefore the possibility to rely on the schema to gather all the possible results metadata in the pipestat clients is a big advantage.\n",
-    "\n",
-    "Moreover, initialization with a database as a backend is impossible without schema due to the characteristics of relational databases, which must have columns predefined, when created."
-   ]
-  },
-  {
-   "cell_type": "code",
-   "execution_count": 101,
-   "metadata": {},
-   "outputs": [
-    {
-     "output_type": "stream",
-     "name": "stdout",
-     "text": [
-      "Results schema not found. The schema is required to report results. It needs to be supplied to the object constructor.\n"
-     ]
-    }
-   ],
-   "source": [
-    "try:\n",
-    "    psm_no_schema.report(record_identifier=\"sample1\", values={\"key\": \"val\"})\n",
-    "except SchemaNotFoundError as e:\n",
-    "    print(e)"
-   ]
-  },
-  {
-   "cell_type": "markdown",
-   "metadata": {},
-   "source": [
-    "As mentioned above, the pipeline status management capabilities are supported with no results schema defined:"
-   ]
-  },
-  {
-   "cell_type": "code",
-   "execution_count": 102,
-   "metadata": {},
-   "outputs": [
-    {
-     "output_type": "execute_result",
-     "data": {
-      "text/plain": [
-       "'running'"
-      ]
-     },
-     "metadata": {},
-     "execution_count": 102
-    }
-   ],
-   "source": [
-    "psm_no_schema.set_status(status_identifier=\"running\", record_identifier=\"sample1\")\n",
-    "psm_no_schema.get_status(record_identifier=\"sample1\")"
-   ]
-  },
-  {
-   "source": [
-    "## Extras\n",
-    "\n",
-    "Here are some additional convenience methods  \n",
-    "\n",
-    "### Methods avaialable to a database-backed `PipestatManager`\n",
-    "\n",
-    "To make it possible to benefit from the performance gain provided by the database backend you may use the following `PipestatManager` methods or properties\n",
-    "\n"
-   ],
-   "cell_type": "markdown",
-   "metadata": {}
-  },
-  {
-   "source": [
-    "- `get_orm` method\n",
-    "\n",
-    "This way you can retrieve the object-relational mapper for the `PipestatManger` instance.\n",
-    "\n",
-    "\n",
-    "```python\n",
-    "TestORM = psm.get_orm(\"test\")\n",
-    "```\n"
-   ],
-   "cell_type": "markdown",
-   "metadata": {}
-  },
-  {
-   "source": [
-    "\n",
-    "- `session` property\n",
-    "\n",
-    "This is a universal way to get access to a database session. The `session` property is a context manager, so it needs to be used in a `with` block.\n",
-    "\n",
-    "Database queries of any kind can be performed with the `PipestatManager.session` property. Although, it requires knowledge of [`sqlalchemy`](https://www.sqlalchemy.org/) library. If you'd like to perform simple filtered queries the `select*` methods described below may be sufficient."
-   ],
-   "cell_type": "markdown",
-   "metadata": {}
-  },
-  {
-   "source": [
-    "```python\n",
-    "# get the object-relational mapper\n",
-    "TestORM = psm.get_orm(\"test\")\n",
-    "\n",
-    "# query the database\n",
-    "with psm.session as s:\n",
-    "    results = s.query(TestORM).filter(TestORM.number_of_things > 1).all()\n",
-    "```\n",
-    "\n",
-    "For more information regarding database querying and ORM concepts please refer to the [`sqlalchemy` library documentation](https://www.sqlalchemy.org/)\n",
-    "\n",
-    "- `select` method\n",
-    "\n",
-    "This way you can perform a `SELECT` query on the results database. This is the safest way of performing custom `SELECT`s. Here are the avaialable operators:\n",
-    "- `eq` for ==\n",
-    "- `lt` for <\n",
-    "- `ge` for >=\n",
-    "- `in` for in_\n",
-    "- `like` for LIKE\n",
-    "\n",
-    "The operators need to be provided in a list filter condition tuples in the following way: `[(key,operator,value)]`, for example `[(\"id\", \"eq\", 1)]` would match the record with value `1` in `id` column. Multiple filter conditions are treated as `AND`.\n",
-    "\n",
-    "Columns of `JSONB` type are treated differently. The conditions for `JSONB` columns include JSON column name, key within the JSON object in that column and the value to check the identity against. Therefore only '==' operation is supported in non-nested checks, for example `[(\"other\", \"genome\", \"hg38\")]` would match the records with value `hg38` for `genome` key in the `other` (`JSONB`) column.\n",
-    "\n",
-    "```python\n",
-    "select(\n",
-    "    filter_conditions=[(\"id\", \"eq\", 1)], \n",
-    "    json_filter_conditions=[(\"other\", \"genome\", \"hg38\")], \n",
-    "    offset=1, \n",
-    "    limit=10,\n",
-    ")\n",
-    "```\n",
-    "\n",
-    "- `select_txt` method\n",
-    "\n",
-    "This way you can perform a more flexible, text based query `SELECT`. Please note the security shortcomings related to this method and do not pass the input text from external sources, which may result in SQL injections.\n",
-    "\n",
-    "```python\n",
-    "select_txt(\n",
-    "    filter_templ=\"id<:value and name=:name\", \n",
-    "    filter_params={\"value\": 10, \"name\": \"test\"}, \n",
-    "    offset=1, \n",
-    "    limit=10,\n",
-    ")\n",
-    "```"
-   ],
-   "cell_type": "markdown",
-   "metadata": {}
-  }
- ],
- "metadata": {
-  "kernelspec": {
-   "name": "python395jvsc74a57bd0aee8b7b246df8f9039afb4144a1f6fd8d2ca17a180786b69acc140d282b71a49",
-   "display_name": "Python 3.9.5 64-bit"
-  },
-  "language_info": {
-   "codemirror_mode": {
-    "name": "ipython",
-    "version": 3
-   },
-   "file_extension": ".py",
-   "mimetype": "text/x-python",
-   "name": "python",
-   "nbconvert_exporter": "python",
-   "pygments_lexer": "ipython3",
-<<<<<<< HEAD
-   "version": "3.8.5"
-=======
-   "version": "3.9.5"
-  },
-  "metadata": {
-   "interpreter": {
-    "hash": "aee8b7b246df8f9039afb4144a1f6fd8d2ca17a180786b69acc140d282b71a49"
-   }
->>>>>>> 41ed5d89
-  }
- },
- "nbformat": 4,
- "nbformat_minor": 2
+  "nbformat": 4,
+  "nbformat_minor": 2
 }