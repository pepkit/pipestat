{
 "cells": [
  {
   "cell_type": "markdown",
   "metadata": {},
   "source": [
    "<h1>Table of contents</h1>\n",
    "\n",
    "[TOC]\n",
    "\n",
    "<h1>Pipestat CLI</h1>\n",
    "\n",
    "\n",
    "This tutorial demonstrates how to use the pipeline command-line interface (CLI). You should have already installed pipestat. **Before following this tutorial please make sure you're familiar with more information-rich \"Pipestat Python API\" tutorial.**"
   ]
  },
  {
   "cell_type": "markdown",
   "metadata": {},
   "source": [
    "Report results from the command line by calling `pipestat` and passing in all relevant information:"
   ]
  },
  {
   "cell_type": "code",
   "execution_count": 1,
   "metadata": {},
   "outputs": [
    {
     "name": "stdout",
     "output_type": "stream",
     "text": [
<<<<<<< HEAD
      "Reported records for 'sample_name' in 'pipeline_name' namespace:\n",
      " - percentage_of_things: 12\n"
=======
      "version: 0.1.0-dev\n",
      "usage: pipestat [-h] [--version] [--silent] [--verbosity V] [--logdev]\n",
      "                {report,inspect,remove,retrieve,status} ...\n",
      "\n",
      "pipestat - report pipeline results\n",
      "\n",
      "positional arguments:\n",
      "  {report,inspect,remove,retrieve,status}\n",
      "    report              Report a result.\n",
      "    inspect             Inspect a database.\n",
      "    remove              Remove a result.\n",
      "    retrieve            Retrieve a result.\n",
      "    status              Manage pipeline status.\n",
      "\n",
      "optional arguments:\n",
      "  -h, --help            show this help message and exit\n",
      "  --version             show program's version number and exit\n",
      "  --silent              Silence logging. Overrides verbosity.\n",
      "  --verbosity V         Set logging level (1-5 or logging module level name)\n",
      "  --logdev              Expand content of logging message format.\n",
      "\n",
      "Pipestat standardizes reporting of pipeline results and pipeline status\n",
      "management. It formalizes a way for pipeline developers and downstream tools\n",
      "developers to communicate -- results produced by a pipeline can easily and\n",
      "reliably become an input for downstream analyses. The object exposes API for\n",
      "interacting with the results and pipeline status and can be backed by either a\n",
      "YAML-formatted file or a database.\n"
>>>>>>> 41ed5d89
     ]
    }
   ],
   "source": [
    "rm ../tests/data/test_results_1.yaml\n",
    "touch ../tests/data/test_results_1.yaml\n",
    "pipestat report \\\n",
    "    --namespace pipeline_name \\\n",
    "    --record-identifier sample_name \\\n",
    "    --result-identifier percentage_of_things \\\n",
    "    --value 12 \\\n",
    "    --results-file ../tests/data/test_results_1.yaml \\\n",
    "    --schema ../tests/data/sample_output_schema.yaml \\\n",
    "    --try-convert"
   ]
  },
  {
   "cell_type": "markdown",
   "metadata": {},
<<<<<<< HEAD
=======
   "outputs": [
    {
     "name": "stdout",
     "output_type": "stream",
     "text": [
      "usage: pipestat report [-h] [-n N] [-f F] [-c C] [-a] [-s S] [--status-schema ST]\n",
      "                       [--flag-dir FD] -i I [-r R] -v V [-o] [-t]\n",
      "\n",
      "Report a result.\n",
      "\n",
      "optional arguments:\n",
      "  -h, --help                   show this help message and exit\n",
      "  -n N, --namespace N          Name of the pipeline to report result for. If not provided\n",
      "                               'PIPESTAT_NAMESPACE' env var will be used. Currently set\n",
      "                               to: test\n",
      "  -f F, --results-file F       Path to the YAML file where the results will be stored.\n",
      "                               This file will be used as pipestat backend and to restore\n",
      "                               the reported results across sessions\n",
      "  -c C, --config C             Path to the YAML configuration file. If not provided\n",
      "                               'PIPESTAT_CONFIG' env var will be used. Currently not set\n",
      "  -a, --database-only          Whether the reported data should not be stored in the\n",
      "                               memory, only in the database.\n",
      "  -s S, --schema S             Path to the schema that defines the results that can be\n",
      "                               reported. If not provided 'PIPESTAT_RESULTS_SCHEMA' env var\n",
      "                               will be used. Currently set to:\n",
      "                               ../tests/data/sample_output_schema.yaml\n",
      "  --status-schema ST           Path to the status schema. Default will be used if not\n",
      "                               provided: /opt/homebrew/lib/python3.9/site-\n",
      "                               packages/pipestat/schemas/status_schema.yaml\n",
      "  --flag-dir FD                Path to the flag directory in case YAML file is the\n",
      "                               pipestat backend.\n",
      "  -i I, --result-identifier I  ID of the result to report; needs to be defined in the\n",
      "                               schema\n",
      "  -r R, --record-identifier R  ID of the record to report the result for. If not provided\n",
      "                               'PIPESTAT_RECORD_ID' env var will be used. Currently set\n",
      "                               to: sample1\n",
      "  -v V, --value V              Value of the result to report\n",
      "  -o, --overwrite              Whether the result should override existing ones in case of\n",
      "                               name clashes\n",
      "  -t, --try-convert            Whether to try to convert the reported value into reqiuired\n",
      "                               class in case it does not meet the schema requirements\n"
     ]
    }
   ],
>>>>>>> 41ed5d89
   "source": [
    "But this is obviously pretty cumbsersome, since you have to pass lots of constant information to every call to report a result. So instead, you have an option to set up environment variables for a particular pipeline run:"
   ]
  },
  {
   "cell_type": "markdown",
   "metadata": {},
<<<<<<< HEAD
=======
   "outputs": [
    {
     "name": "stdout",
     "output_type": "stream",
     "text": [
      "usage: pipestat retrieve [-h] [-n N] [-f F] [-c C] [-a] [-s S] [--status-schema ST]\n",
      "                         [--flag-dir FD] -i I [-r R]\n",
      "\n",
      "Retrieve a result.\n",
      "\n",
      "optional arguments:\n",
      "  -h, --help                   show this help message and exit\n",
      "  -n N, --namespace N          Name of the pipeline to report result for. If not provided\n",
      "                               'PIPESTAT_NAMESPACE' env var will be used. Currently set\n",
      "                               to: test\n",
      "  -f F, --results-file F       Path to the YAML file where the results will be stored.\n",
      "                               This file will be used as pipestat backend and to restore\n",
      "                               the reported results across sessions\n",
      "  -c C, --config C             Path to the YAML configuration file. If not provided\n",
      "                               'PIPESTAT_CONFIG' env var will be used. Currently not set\n",
      "  -a, --database-only          Whether the reported data should not be stored in the\n",
      "                               memory, only in the database.\n",
      "  -s S, --schema S             Path to the schema that defines the results that can be\n",
      "                               reported. If not provided 'PIPESTAT_RESULTS_SCHEMA' env var\n",
      "                               will be used. Currently set to:\n",
      "                               ../tests/data/sample_output_schema.yaml\n",
      "  --status-schema ST           Path to the status schema. Default will be used if not\n",
      "                               provided: /opt/homebrew/lib/python3.9/site-\n",
      "                               packages/pipestat/schemas/status_schema.yaml\n",
      "  --flag-dir FD                Path to the flag directory in case YAML file is the\n",
      "                               pipestat backend.\n",
      "  -i I, --result-identifier I  ID of the result to report; needs to be defined in the\n",
      "                               schema\n",
      "  -r R, --record-identifier R  ID of the record to report the result for. If not provided\n",
      "                               'PIPESTAT_RECORD_ID' env var will be used. Currently set\n",
      "                               to: sample1\n"
     ]
    }
   ],
>>>>>>> 41ed5d89
   "source": [
    "## Prepare environment"
   ]
  },
  {
   "cell_type": "markdown",
   "metadata": {},
<<<<<<< HEAD
=======
   "outputs": [
    {
     "name": "stdout",
     "output_type": "stream",
     "text": [
      "usage: pipestat remove [-h] [-n N] [-f F] [-c C] [-a] [-s S] [--status-schema ST]\n",
      "                       [--flag-dir FD] -i I [-r R]\n",
      "\n",
      "Remove a result.\n",
      "\n",
      "optional arguments:\n",
      "  -h, --help                   show this help message and exit\n",
      "  -n N, --namespace N          Name of the pipeline to report result for. If not provided\n",
      "                               'PIPESTAT_NAMESPACE' env var will be used. Currently set\n",
      "                               to: test\n",
      "  -f F, --results-file F       Path to the YAML file where the results will be stored.\n",
      "                               This file will be used as pipestat backend and to restore\n",
      "                               the reported results across sessions\n",
      "  -c C, --config C             Path to the YAML configuration file. If not provided\n",
      "                               'PIPESTAT_CONFIG' env var will be used. Currently not set\n",
      "  -a, --database-only          Whether the reported data should not be stored in the\n",
      "                               memory, only in the database.\n",
      "  -s S, --schema S             Path to the schema that defines the results that can be\n",
      "                               reported. If not provided 'PIPESTAT_RESULTS_SCHEMA' env var\n",
      "                               will be used. Currently set to:\n",
      "                               ../tests/data/sample_output_schema.yaml\n",
      "  --status-schema ST           Path to the status schema. Default will be used if not\n",
      "                               provided: /opt/homebrew/lib/python3.9/site-\n",
      "                               packages/pipestat/schemas/status_schema.yaml\n",
      "  --flag-dir FD                Path to the flag directory in case YAML file is the\n",
      "                               pipestat backend.\n",
      "  -i I, --result-identifier I  ID of the result to report; needs to be defined in the\n",
      "                               schema\n",
      "  -r R, --record-identifier R  ID of the record to report the result for. If not provided\n",
      "                               'PIPESTAT_RECORD_ID' env var will be used. Currently set\n",
      "                               to: sample1\n"
     ]
    }
   ],
>>>>>>> 41ed5d89
   "source": [
    "Pipestat environment variables avoid copious repetition of arguments in subsequent `pipestat` calls. Refer to the [Environment variables reference](http://pipestat.databio.org/en/latest/env_vars/) for the complete list of supported environment variables. We will set a few for this tutorial:"
   ]
  },
  {
   "cell_type": "code",
<<<<<<< HEAD
   "execution_count": 2,
=======
   "execution_count": 6,
   "metadata": {},
   "outputs": [
    {
     "name": "stdout",
     "output_type": "stream",
     "text": [
      "usage: pipestat inspect [-h] [-n N] [-f F] [-c C] [-a] [-s S] [--status-schema ST]\n",
      "                        [--flag-dir FD] [-d]\n",
      "\n",
      "Inspect a database.\n",
      "\n",
      "optional arguments:\n",
      "  -h, --help              show this help message and exit\n",
      "  -n N, --namespace N     Name of the pipeline to report result for. If not provided\n",
      "                          'PIPESTAT_NAMESPACE' env var will be used. Currently set to:\n",
      "                          test\n",
      "  -f F, --results-file F  Path to the YAML file where the results will be stored. This\n",
      "                          file will be used as pipestat backend and to restore the\n",
      "                          reported results across sessions\n",
      "  -c C, --config C        Path to the YAML configuration file. If not provided\n",
      "                          'PIPESTAT_CONFIG' env var will be used. Currently not set\n",
      "  -a, --database-only     Whether the reported data should not be stored in the memory,\n",
      "                          only in the database.\n",
      "  -s S, --schema S        Path to the schema that defines the results that can be\n",
      "                          reported. If not provided 'PIPESTAT_RESULTS_SCHEMA' env var will\n",
      "                          be used. Currently set to:\n",
      "                          ../tests/data/sample_output_schema.yaml\n",
      "  --status-schema ST      Path to the status schema. Default will be used if not provided:\n",
      "                          /opt/homebrew/lib/python3.9/site-\n",
      "                          packages/pipestat/schemas/status_schema.yaml\n",
      "  --flag-dir FD           Path to the flag directory in case YAML file is the pipestat\n",
      "                          backend.\n",
      "  -d, --data              Whether to display the data\n"
     ]
    }
   ],
   "source": [
    "pipestat inspect -h"
   ]
  },
  {
   "cell_type": "code",
   "execution_count": 7,
>>>>>>> 41ed5d89
   "metadata": {},
   "outputs": [],
   "source": [
    "export PIPESTAT_RESULTS_SCHEMA=../tests/data/sample_output_schema.yaml\n",
    "export PIPESTAT_RECORD_ID=sample1\n",
    "export PIPESTAT_RESULTS_FILE=`mktemp` # temporary file for results storage\n",
    "export PIPESTAT_NAMESPACE=test"
   ]
  },
  {
   "cell_type": "markdown",
   "metadata": {},
<<<<<<< HEAD
=======
   "outputs": [
    {
     "name": "stdout",
     "output_type": "stream",
     "text": [
      "usage: pipestat status get [-h] [-n N] [-f F] [-c C] [-a] [-s S] [--status-schema ST]\n",
      "                           [--flag-dir FD] [-r R]\n",
      "\n",
      "Get status.\n",
      "\n",
      "optional arguments:\n",
      "  -h, --help                   show this help message and exit\n",
      "  -n N, --namespace N          Name of the pipeline to report result for. If not provided\n",
      "                               'PIPESTAT_NAMESPACE' env var will be used. Currently set\n",
      "                               to: test\n",
      "  -f F, --results-file F       Path to the YAML file where the results will be stored.\n",
      "                               This file will be used as pipestat backend and to restore\n",
      "                               the reported results across sessions\n",
      "  -c C, --config C             Path to the YAML configuration file. If not provided\n",
      "                               'PIPESTAT_CONFIG' env var will be used. Currently not set\n",
      "  -a, --database-only          Whether the reported data should not be stored in the\n",
      "                               memory, only in the database.\n",
      "  -s S, --schema S             Path to the schema that defines the results that can be\n",
      "                               reported. If not provided 'PIPESTAT_RESULTS_SCHEMA' env var\n",
      "                               will be used. Currently set to:\n",
      "                               ../tests/data/sample_output_schema.yaml\n",
      "  --status-schema ST           Path to the status schema. Default will be used if not\n",
      "                               provided: /opt/homebrew/lib/python3.9/site-\n",
      "                               packages/pipestat/schemas/status_schema.yaml\n",
      "  --flag-dir FD                Path to the flag directory in case YAML file is the\n",
      "                               pipestat backend.\n",
      "  -r R, --record-identifier R  ID of the record to report the result for. If not provided\n",
      "                               'PIPESTAT_RECORD_ID' env var will be used. Currently set\n",
      "                               to: sample1\n"
     ]
    }
   ],
>>>>>>> 41ed5d89
   "source": [
    "Before we dive in, let's take a quick glance at the schema. This is the file that describes what sort of results are reported by this pipeline:"
   ]
  },
  {
   "cell_type": "code",
   "execution_count": 3,
   "metadata": {},
   "outputs": [
    {
     "name": "stdout",
     "output_type": "stream",
     "text": [
<<<<<<< HEAD
      "number_of_things:\n",
      "  type: integer\n",
      "  description: \"Number of things\"\n",
      "percentage_of_things:\n",
      "  type: number\n",
      "  description: \"Percentage of things\"\n",
      "name_of_something:\n",
      "  type: string\n",
      "  description: \"Name of something\"\n",
      "swtich_value:\n",
      "  type: boolean\n",
      "  description: \"Is the switch on of off\"\n",
      "collection_of_things:\n",
      "  type: array\n",
      "  description: \"This store collection of values\"\n",
      "output_object:\n",
      "  type: object\n",
      "  description: \"Object output\"\n",
      "output_file:\n",
      "  type: file\n",
      "  description: \"This a path to the output file\"\n",
      "output_image:\n",
      "  type: image\n",
      "  description: \"This a path to the output image\""
=======
      "usage: pipestat status set [-h] [-n N] -i S [-f F] [-c C] [-a] [-s S] [--status-schema ST]\n",
      "                           [--flag-dir FD] [-r R]\n",
      "\n",
      "Set status.\n",
      "\n",
      "optional arguments:\n",
      "  -h, --help                   show this help message and exit\n",
      "  -n N, --namespace N          Name of the pipeline to report result for. If not provided\n",
      "                               'PIPESTAT_NAMESPACE' env var will be used. Currently set\n",
      "                               to: test\n",
      "  -i S, --status-identifier S  Status identifier to use\n",
      "  -f F, --results-file F       Path to the YAML file where the results will be stored.\n",
      "                               This file will be used as pipestat backend and to restore\n",
      "                               the reported results across sessions\n",
      "  -c C, --config C             Path to the YAML configuration file. If not provided\n",
      "                               'PIPESTAT_CONFIG' env var will be used. Currently not set\n",
      "  -a, --database-only          Whether the reported data should not be stored in the\n",
      "                               memory, only in the database.\n",
      "  -s S, --schema S             Path to the schema that defines the results that can be\n",
      "                               reported. If not provided 'PIPESTAT_RESULTS_SCHEMA' env var\n",
      "                               will be used. Currently set to:\n",
      "                               ../tests/data/sample_output_schema.yaml\n",
      "  --status-schema ST           Path to the status schema. Default will be used if not\n",
      "                               provided: /opt/homebrew/lib/python3.9/site-\n",
      "                               packages/pipestat/schemas/status_schema.yaml\n",
      "  --flag-dir FD                Path to the flag directory in case YAML file is the\n",
      "                               pipestat backend.\n",
      "  -r R, --record-identifier R  ID of the record to report the result for. If not provided\n",
      "                               'PIPESTAT_RECORD_ID' env var will be used. Currently set\n",
      "                               to: sample1\n"
>>>>>>> 41ed5d89
     ]
    }
   ],
   "source": [
    "cat $PIPESTAT_RESULTS_SCHEMA"
   ]
  },
  {
   "cell_type": "markdown",
   "metadata": {},
   "source": [
    "### Reporting\n",
    "\n",
    "Naturally, the command line interface provides access to all the Python API functionalities of `pipestat`. So, for example, to report a result and back the object by a file use:"
   ]
  },
  {
   "cell_type": "code",
   "execution_count": 4,
   "metadata": {},
   "outputs": [
    {
     "name": "stdout",
     "output_type": "stream",
     "text": [
      "Reported records for 'sample1' in 'test' namespace:\n",
      " - number_of_things: 100\n"
     ]
    }
   ],
   "source": [
    "pipestat report -i number_of_things -v 100 --try-convert"
   ]
  },
  {
   "cell_type": "markdown",
   "metadata": {},
   "source": [
    "The result has been reported and the database file has been updated:"
   ]
  },
  {
   "cell_type": "code",
   "execution_count": 5,
   "metadata": {},
   "outputs": [
    {
     "name": "stdout",
     "output_type": "stream",
     "text": [
      "test:\n",
      "  sample1:\n",
      "    number_of_things: 100\n"
     ]
    }
   ],
   "source": [
    "cat $PIPESTAT_RESULTS_FILE"
   ]
  },
  {
   "cell_type": "markdown",
   "metadata": {},
   "source": [
    "Let's report another result:"
   ]
  },
  {
   "cell_type": "code",
   "execution_count": 6,
   "metadata": {},
   "outputs": [
    {
     "name": "stdout",
     "output_type": "stream",
     "text": [
      "Reported records for 'sample1' in 'test' namespace:\n",
      " - percentage_of_things: 1.1\n"
     ]
    }
   ],
   "source": [
    "pipestat report -i percentage_of_things -v 1.1 --try-convert"
   ]
  },
  {
   "cell_type": "code",
   "execution_count": 7,
   "metadata": {},
   "outputs": [
    {
     "name": "stdout",
     "output_type": "stream",
     "text": [
      "test:\n",
      "  sample1:\n",
      "    number_of_things: 100\n",
      "    percentage_of_things: 1.1\n"
     ]
    }
   ],
   "source": [
    "cat $PIPESTAT_RESULTS_FILE"
   ]
  },
  {
   "cell_type": "markdown",
   "metadata": {},
   "source": [
    "### Inspection\n",
    "\n",
    "`pipestat inspect` command is a way to briefly look at the general `PipestatManager` state, like number of records, type of backend etc."
   ]
  },
  {
   "cell_type": "code",
   "execution_count": 8,
   "metadata": {},
   "outputs": [
    {
     "name": "stdout",
     "output_type": "stream",
     "text": [
      "\n",
      "\n",
      "PipestatManager (test)\n",
<<<<<<< HEAD
      "Backend: file (/tmp/tmp.QqINh7AniI)\n",
      "Results schema source: ../tests/data/sample_output_schema.yaml\n",
      "Status schema source: /home/nsheff/.local/lib/python3.8/site-packages/pipestat/schemas/status_schema.yaml\n",
=======
      "Backend: file (/var/folders/z_/bkm4rp412zjctjm28b54tbvr0000gn/T/tmp.h5YnTVAA)\n",
      "Results schema source: ../tests/data/sample_output_schema.yaml\n",
      "Status schema source: /opt/homebrew/lib/python3.9/site-packages/pipestat/schemas/status_schema.yaml\n",
>>>>>>> 41ed5d89
      "Records count: 1\n"
     ]
    }
   ],
   "source": [
    "pipestat inspect"
   ]
  },
  {
   "cell_type": "markdown",
   "metadata": {},
   "source": [
    "In order to display the contents of the results file or database table associated with the indicated namespace, add `--data` flag:"
   ]
  },
  {
   "cell_type": "code",
   "execution_count": 9,
   "metadata": {},
   "outputs": [
    {
     "name": "stdout",
     "output_type": "stream",
     "text": [
      "\n",
      "\n",
      "PipestatManager (test)\n",
<<<<<<< HEAD
      "Backend: file (/tmp/tmp.QqINh7AniI)\n",
      "Results schema source: ../tests/data/sample_output_schema.yaml\n",
      "Status schema source: /home/nsheff/.local/lib/python3.8/site-packages/pipestat/schemas/status_schema.yaml\n",
=======
      "Backend: file (/var/folders/z_/bkm4rp412zjctjm28b54tbvr0000gn/T/tmp.h5YnTVAA)\n",
      "Results schema source: ../tests/data/sample_output_schema.yaml\n",
      "Status schema source: /opt/homebrew/lib/python3.9/site-packages/pipestat/schemas/status_schema.yaml\n",
>>>>>>> 41ed5d89
      "Records count: 1\n",
      "\n",
      "Data:\n",
      "test:\n",
      "  sample1:\n",
      "    number_of_things: 100\n",
      "    percentage_of_things: 1.1\n"
     ]
    }
   ],
   "source": [
    "pipestat inspect --data"
   ]
  },
  {
   "cell_type": "markdown",
   "metadata": {},
   "source": [
    "### Retrieval\n",
    "\n",
    "Naturally, the reported results can be retrieved. Just call `pipestat retrieve` to do so:"
   ]
  },
  {
   "cell_type": "code",
   "execution_count": 10,
   "metadata": {},
   "outputs": [
    {
     "name": "stdout",
     "output_type": "stream",
     "text": [
      "1.1\n"
     ]
    }
   ],
   "source": [
    "pipestat retrieve -i percentage_of_things"
   ]
  },
  {
   "cell_type": "markdown",
   "metadata": {},
   "source": [
    "### Removal\n",
    "\n",
    "In order to remove a result call `pipestat remove`:"
   ]
  },
  {
   "cell_type": "code",
   "execution_count": 11,
   "metadata": {},
   "outputs": [
    {
     "name": "stdout",
     "output_type": "stream",
     "text": [
      "Removed result 'percentage_of_things' for record 'sample1' from 'test' namespace\n"
     ]
    }
   ],
   "source": [
    "pipestat remove -i percentage_of_things"
   ]
  },
  {
   "cell_type": "markdown",
   "metadata": {},
   "source": [
    "The results file and the state of the `PipestatManager` object reflect the removal:"
   ]
  },
  {
   "cell_type": "code",
   "execution_count": 12,
   "metadata": {},
   "outputs": [
    {
     "name": "stdout",
     "output_type": "stream",
     "text": [
      "test:\n",
      "  sample1:\n",
      "    number_of_things: 100\n"
     ]
    }
   ],
   "source": [
    "cat $PIPESTAT_RESULTS_FILE"
   ]
  },
  {
   "cell_type": "code",
   "execution_count": 13,
   "metadata": {},
   "outputs": [
    {
     "name": "stdout",
     "output_type": "stream",
     "text": [
      "\n",
      "\n",
      "PipestatManager (test)\n",
<<<<<<< HEAD
      "Backend: file (/tmp/tmp.QqINh7AniI)\n",
      "Results schema source: ../tests/data/sample_output_schema.yaml\n",
      "Status schema source: /home/nsheff/.local/lib/python3.8/site-packages/pipestat/schemas/status_schema.yaml\n",
=======
      "Backend: file (/var/folders/z_/bkm4rp412zjctjm28b54tbvr0000gn/T/tmp.h5YnTVAA)\n",
      "Results schema source: ../tests/data/sample_output_schema.yaml\n",
      "Status schema source: /opt/homebrew/lib/python3.9/site-packages/pipestat/schemas/status_schema.yaml\n",
>>>>>>> 41ed5d89
      "Records count: 1\n",
      "\n",
      "Data:\n",
      "test:\n",
      "  sample1:\n",
      "    number_of_things: 100\n"
     ]
    }
   ],
   "source": [
    "pipestat inspect --data"
   ]
  },
  {
   "cell_type": "markdown",
   "metadata": {},
   "source": [
    "## Status management\n",
    "\n",
    "To manage pipeline status call `pipestat status <subcommand>`:\n",
    "\n",
    "- `set` to set pipeline statuses\n",
    "- `get` to retrieve pipeline statuses\n",
    "\n",
    "Starting with `pipestat 0.0.3` the `--schema` argument is not required for status management if YAML file is used as the backend."
   ]
  },
  {
   "cell_type": "code",
   "execution_count": 14,
   "metadata": {},
   "outputs": [],
   "source": [
    "pipestat status set --status-identifier running"
   ]
  },
  {
   "cell_type": "code",
   "execution_count": 15,
   "metadata": {},
   "outputs": [
    {
     "name": "stdout",
     "output_type": "stream",
     "text": [
      "running\n"
     ]
    }
   ],
   "source": [
    "pipestat status get"
   ]
  },
  {
   "cell_type": "markdown",
   "metadata": {},
   "source": [
    "Note that only statuses defined in the status schema are supported:"
   ]
  },
  {
   "cell_type": "code",
   "execution_count": 17,
   "metadata": {},
   "outputs": [
    {
     "name": "stdout",
     "output_type": "stream",
     "text": [
      "running:\n",
      "  description: \"the pipeline is running\"\n",
      "  color: [30, 144, 255] # dodgerblue\n",
      "completed:\n",
      "  description: \"the pipeline has completed\"\n",
      "  color: [50, 205, 50] # limegreen\n",
      "failed:\n",
      "  description: \"the pipeline has failed\"\n",
      "  color: [220, 20, 60] # crimson\n",
      "waiting:\n",
      "  description: \"the pipeline is waiting\"\n",
      "  color: [240, 230, 140] # khaki\n",
      "partial:\n",
      "  description: \"the pipeline stopped before completion point\"\n",
      "  color: [169, 169, 169] # darkgray"
     ]
    }
   ],
   "source": [
    "cat /home/nsheff/.local/lib/python3.8/site-packages/pipestat/schemas/status_schema.yaml"
   ]
  },
  {
   "cell_type": "code",
   "execution_count": 16,
   "metadata": {},
   "outputs": [],
   "source": [
    "rm $PIPESTAT_RESULTS_FILE"
   ]
  }
 ],
 "metadata": {
  "kernelspec": {
   "display_name": "Bash",
   "language": "bash",
   "name": "bash"
  },
  "language_info": {
   "codemirror_mode": "shell",
   "file_extension": ".sh",
   "mimetype": "text/x-sh",
   "name": "bash"
  }
 },
 "nbformat": 4,
 "nbformat_minor": 2
}<|MERGE_RESOLUTION|>--- conflicted
+++ resolved
@@ -1,805 +1,576 @@
+// 20210621113740
+// https://raw.githubusercontent.com/pepkit/pipestat/dev/docs_jupyter/cli.ipynb
+
 {
- "cells": [
-  {
-   "cell_type": "markdown",
-   "metadata": {},
-   "source": [
-    "<h1>Table of contents</h1>\n",
-    "\n",
-    "[TOC]\n",
-    "\n",
-    "<h1>Pipestat CLI</h1>\n",
-    "\n",
-    "\n",
-    "This tutorial demonstrates how to use the pipeline command-line interface (CLI). You should have already installed pipestat. **Before following this tutorial please make sure you're familiar with more information-rich \"Pipestat Python API\" tutorial.**"
-   ]
+  "cells": [
+    {
+      "cell_type": "markdown",
+      "metadata": {
+        
+      },
+      "source": [
+        "# Pipestat CLI\n",
+        "\n",
+        "This tutorial demonstrates how to use the pipeline command-line interface (CLI). You should have already installed pipestat. **Before following this tutorial please make sure you're familiar with more information-rich \"Pipestat Python API\" tutorial.**"
+      ]
+    },
+    {
+      "cell_type": "markdown",
+      "metadata": {
+        
+      },
+      "source": [
+        "Report results from the command line by calling `pipestat` and passing in all relevant information:"
+      ]
+    },
+    {
+      "cell_type": "code",
+      "execution_count": 1,
+      "metadata": {
+        
+      },
+      "outputs": [
+        {
+          "name": "stdout",
+          "output_type": "stream",
+          "text": [
+            "Reported records for 'sample_name' in 'pipeline_name' namespace:\n",
+            " - percentage_of_things: 12\n"
+          ]
+        }
+      ],
+      "source": [
+        "rm ../tests/data/test_results_1.yaml\n",
+        "touch ../tests/data/test_results_1.yaml\n",
+        "pipestat report \\\n",
+        "    --namespace pipeline_name \\\n",
+        "    --record-identifier sample_name \\\n",
+        "    --result-identifier percentage_of_things \\\n",
+        "    --value 12 \\\n",
+        "    --results-file ../tests/data/test_results_1.yaml \\\n",
+        "    --schema ../tests/data/sample_output_schema.yaml \\\n",
+        "    --try-convert"
+      ]
+    },
+    {
+      "cell_type": "markdown",
+      "metadata": {
+        
+      },
+      "source": [
+        "But this is obviously pretty cumbsersome, since you have to pass lots of constant information to every call to report a result. So instead, you have an option to set up environment variables for a particular pipeline run:"
+      ]
+    },
+    {
+      "cell_type": "markdown",
+      "metadata": {
+        
+      },
+      "source": [
+        "## Prepare environment"
+      ]
+    },
+    {
+      "cell_type": "markdown",
+      "metadata": {
+        
+      },
+      "source": [
+        "Pipestat environment variables avoid copious repetition of arguments in subsequent `pipestat` calls. Refer to the [Environment variables reference](http://pipestat.databio.org/en/latest/env_vars/) for the complete list of supported environment variables. We will set a few for this tutorial:"
+      ]
+    },
+    {
+      "cell_type": "code",
+      "execution_count": 2,
+      "metadata": {
+        
+      },
+      "outputs": [
+        
+      ],
+      "source": [
+        "export PIPESTAT_RESULTS_SCHEMA=../tests/data/sample_output_schema.yaml\n",
+        "export PIPESTAT_RECORD_ID=sample1\n",
+        "export PIPESTAT_RESULTS_FILE=`mktemp` # temporary file for results storage\n",
+        "export PIPESTAT_NAMESPACE=test"
+      ]
+    },
+    {
+      "cell_type": "markdown",
+      "metadata": {
+        
+      },
+      "source": [
+        "Before we dive in, let's take a quick glance at the schema. This is the file that describes what sort of results are reported by this pipeline:"
+      ]
+    },
+    {
+      "cell_type": "code",
+      "execution_count": 3,
+      "metadata": {
+        
+      },
+      "outputs": [
+        {
+          "name": "stdout",
+          "output_type": "stream",
+          "text": [
+            "number_of_things:\n",
+            "  type: integer\n",
+            "  description: \"Number of things\"\n",
+            "percentage_of_things:\n",
+            "  type: number\n",
+            "  description: \"Percentage of things\"\n",
+            "name_of_something:\n",
+            "  type: string\n",
+            "  description: \"Name of something\"\n",
+            "swtich_value:\n",
+            "  type: boolean\n",
+            "  description: \"Is the switch on of off\"\n",
+            "collection_of_things:\n",
+            "  type: array\n",
+            "  description: \"This store collection of values\"\n",
+            "output_object:\n",
+            "  type: object\n",
+            "  description: \"Object output\"\n",
+            "output_file:\n",
+            "  type: file\n",
+            "  description: \"This a path to the output file\"\n",
+            "output_image:\n",
+            "  type: image\n",
+            "  description: \"This a path to the output image\""
+          ]
+        }
+      ],
+      "source": [
+        "cat $PIPESTAT_RESULTS_SCHEMA"
+      ]
+    },
+    {
+      "cell_type": "markdown",
+      "metadata": {
+        
+      },
+      "source": [
+        "### Reporting\n",
+        "\n",
+        "Naturally, the command line interface provides access to all the Python API functionalities of `pipestat`. So, for example, to report a result and back the object by a file use:"
+      ]
+    },
+    {
+      "cell_type": "code",
+      "execution_count": 4,
+      "metadata": {
+        
+      },
+      "outputs": [
+        {
+          "name": "stdout",
+          "output_type": "stream",
+          "text": [
+            "Reported records for 'sample1' in 'test' namespace:\n",
+            " - number_of_things: 100\n"
+          ]
+        }
+      ],
+      "source": [
+        "pipestat report -i number_of_things -v 100 --try-convert"
+      ]
+    },
+    {
+      "cell_type": "markdown",
+      "metadata": {
+        
+      },
+      "source": [
+        "The result has been reported and the database file has been updated:"
+      ]
+    },
+    {
+      "cell_type": "code",
+      "execution_count": 5,
+      "metadata": {
+        
+      },
+      "outputs": [
+        {
+          "name": "stdout",
+          "output_type": "stream",
+          "text": [
+            "test:\n",
+            "  sample1:\n",
+            "    number_of_things: 100\n"
+          ]
+        }
+      ],
+      "source": [
+        "cat $PIPESTAT_RESULTS_FILE"
+      ]
+    },
+    {
+      "cell_type": "markdown",
+      "metadata": {
+        
+      },
+      "source": [
+        "Let's report another result:"
+      ]
+    },
+    {
+      "cell_type": "code",
+      "execution_count": 6,
+      "metadata": {
+        
+      },
+      "outputs": [
+        {
+          "name": "stdout",
+          "output_type": "stream",
+          "text": [
+            "Reported records for 'sample1' in 'test' namespace:\n",
+            " - percentage_of_things: 1.1\n"
+          ]
+        }
+      ],
+      "source": [
+        "pipestat report -i percentage_of_things -v 1.1 --try-convert"
+      ]
+    },
+    {
+      "cell_type": "code",
+      "execution_count": 7,
+      "metadata": {
+        
+      },
+      "outputs": [
+        {
+          "name": "stdout",
+          "output_type": "stream",
+          "text": [
+            "test:\n",
+            "  sample1:\n",
+            "    number_of_things: 100\n",
+            "    percentage_of_things: 1.1\n"
+          ]
+        }
+      ],
+      "source": [
+        "cat $PIPESTAT_RESULTS_FILE"
+      ]
+    },
+    {
+      "cell_type": "markdown",
+      "metadata": {
+        
+      },
+      "source": [
+        "### Inspection\n",
+        "\n",
+        "`pipestat inspect` command is a way to briefly look at the general `PipestatManager` state, like number of records, type of backend etc."
+      ]
+    },
+    {
+      "cell_type": "code",
+      "execution_count": 8,
+      "metadata": {
+        
+      },
+      "outputs": [
+        {
+          "name": "stdout",
+          "output_type": "stream",
+          "text": [
+            "\n",
+            "\n",
+            "PipestatManager (test)\n",
+            "Backend: file (/tmp/tmp.QqINh7AniI)\n",
+            "Results schema source: ../tests/data/sample_output_schema.yaml\n",
+            "Status schema source: /home/nsheff/.local/lib/python3.8/site-packages/pipestat/schemas/status_schema.yaml\n",
+            "Records count: 1\n"
+          ]
+        }
+      ],
+      "source": [
+        "pipestat inspect"
+      ]
+    },
+    {
+      "cell_type": "markdown",
+      "metadata": {
+        
+      },
+      "source": [
+        "In order to display the contents of the results file or database table associated with the indicated namespace, add `--data` flag:"
+      ]
+    },
+    {
+      "cell_type": "code",
+      "execution_count": 9,
+      "metadata": {
+        
+      },
+      "outputs": [
+        {
+          "name": "stdout",
+          "output_type": "stream",
+          "text": [
+            "\n",
+            "\n",
+            "PipestatManager (test)\n",
+            "Backend: file (/tmp/tmp.QqINh7AniI)\n",
+            "Results schema source: ../tests/data/sample_output_schema.yaml\n",
+            "Status schema source: /home/nsheff/.local/lib/python3.8/site-packages/pipestat/schemas/status_schema.yaml\n",
+            "Records count: 1\n",
+            "\n",
+            "Data:\n",
+            "test:\n",
+            "  sample1:\n",
+            "    number_of_things: 100\n",
+            "    percentage_of_things: 1.1\n"
+          ]
+        }
+      ],
+      "source": [
+        "pipestat inspect --data"
+      ]
+    },
+    {
+      "cell_type": "markdown",
+      "metadata": {
+        
+      },
+      "source": [
+        "### Retrieval\n",
+        "\n",
+        "Naturally, the reported results can be retrieved. Just call `pipestat retrieve` to do so:"
+      ]
+    },
+    {
+      "cell_type": "code",
+      "execution_count": 10,
+      "metadata": {
+        
+      },
+      "outputs": [
+        {
+          "name": "stdout",
+          "output_type": "stream",
+          "text": [
+            "1.1\n"
+          ]
+        }
+      ],
+      "source": [
+        "pipestat retrieve -i percentage_of_things"
+      ]
+    },
+    {
+      "cell_type": "markdown",
+      "metadata": {
+        
+      },
+      "source": [
+        "### Removal\n",
+        "\n",
+        "In order to remove a result call `pipestat remove`:"
+      ]
+    },
+    {
+      "cell_type": "code",
+      "execution_count": 11,
+      "metadata": {
+        
+      },
+      "outputs": [
+        {
+          "name": "stdout",
+          "output_type": "stream",
+          "text": [
+            "Removed result 'percentage_of_things' for record 'sample1' from 'test' namespace\n"
+          ]
+        }
+      ],
+      "source": [
+        "pipestat remove -i percentage_of_things"
+      ]
+    },
+    {
+      "cell_type": "markdown",
+      "metadata": {
+        
+      },
+      "source": [
+        "The results file and the state of the `PipestatManager` object reflect the removal:"
+      ]
+    },
+    {
+      "cell_type": "code",
+      "execution_count": 12,
+      "metadata": {
+        
+      },
+      "outputs": [
+        {
+          "name": "stdout",
+          "output_type": "stream",
+          "text": [
+            "test:\n",
+            "  sample1:\n",
+            "    number_of_things: 100\n"
+          ]
+        }
+      ],
+      "source": [
+        "cat $PIPESTAT_RESULTS_FILE"
+      ]
+    },
+    {
+      "cell_type": "code",
+      "execution_count": 13,
+      "metadata": {
+        
+      },
+      "outputs": [
+        {
+          "name": "stdout",
+          "output_type": "stream",
+          "text": [
+            "\n",
+            "\n",
+            "PipestatManager (test)\n",
+            "Backend: file (/tmp/tmp.QqINh7AniI)\n",
+            "Results schema source: ../tests/data/sample_output_schema.yaml\n",
+            "Status schema source: /home/nsheff/.local/lib/python3.8/site-packages/pipestat/schemas/status_schema.yaml\n",
+            "Records count: 1\n",
+            "\n",
+            "Data:\n",
+            "test:\n",
+            "  sample1:\n",
+            "    number_of_things: 100\n"
+          ]
+        }
+      ],
+      "source": [
+        "pipestat inspect --data"
+      ]
+    },
+    {
+      "cell_type": "markdown",
+      "metadata": {
+        
+      },
+      "source": [
+        "## Status management\n",
+        "\n",
+        "To manage pipeline status call `pipestat status <subcommand>`:\n",
+        "\n",
+        "- `set` to set pipeline statuses\n",
+        "- `get` to retrieve pipeline statuses\n",
+        "\n",
+        "Starting with `pipestat 0.0.3` the `--schema` argument is not required for status management if YAML file is used as the backend."
+      ]
+    },
+    {
+      "cell_type": "code",
+      "execution_count": 14,
+      "metadata": {
+        
+      },
+      "outputs": [
+        
+      ],
+      "source": [
+        "pipestat status set --status-identifier running"
+      ]
+    },
+    {
+      "cell_type": "code",
+      "execution_count": 15,
+      "metadata": {
+        
+      },
+      "outputs": [
+        {
+          "name": "stdout",
+          "output_type": "stream",
+          "text": [
+            "running\n"
+          ]
+        }
+      ],
+      "source": [
+        "pipestat status get"
+      ]
+    },
+    {
+      "cell_type": "markdown",
+      "metadata": {
+        
+      },
+      "source": [
+        "Note that only statuses defined in the status schema are supported:"
+      ]
+    },
+    {
+      "cell_type": "code",
+      "execution_count": 17,
+      "metadata": {
+        
+      },
+      "outputs": [
+        {
+          "name": "stdout",
+          "output_type": "stream",
+          "text": [
+            "running:\n",
+            "  description: \"the pipeline is running\"\n",
+            "  color: [30, 144, 255] # dodgerblue\n",
+            "completed:\n",
+            "  description: \"the pipeline has completed\"\n",
+            "  color: [50, 205, 50] # limegreen\n",
+            "failed:\n",
+            "  description: \"the pipeline has failed\"\n",
+            "  color: [220, 20, 60] # crimson\n",
+            "waiting:\n",
+            "  description: \"the pipeline is waiting\"\n",
+            "  color: [240, 230, 140] # khaki\n",
+            "partial:\n",
+            "  description: \"the pipeline stopped before completion point\"\n",
+            "  color: [169, 169, 169] # darkgray"
+          ]
+        }
+      ],
+      "source": [
+        "cat /home/nsheff/.local/lib/python3.8/site-packages/pipestat/schemas/status_schema.yaml"
+      ]
+    },
+    {
+      "cell_type": "code",
+      "execution_count": 16,
+      "metadata": {
+        
+      },
+      "outputs": [
+        
+      ],
+      "source": [
+        "rm $PIPESTAT_RESULTS_FILE"
+      ]
+    }
+  ],
+  "metadata": {
+    "kernelspec": {
+      "display_name": "Bash",
+      "language": "bash",
+      "name": "bash"
+    },
+    "language_info": {
+      "codemirror_mode": "shell",
+      "file_extension": ".sh",
+      "mimetype": "text/x-sh",
+      "name": "bash"
+    }
   },
-  {
-   "cell_type": "markdown",
-   "metadata": {},
-   "source": [
-    "Report results from the command line by calling `pipestat` and passing in all relevant information:"
-   ]
-  },
-  {
-   "cell_type": "code",
-   "execution_count": 1,
-   "metadata": {},
-   "outputs": [
-    {
-     "name": "stdout",
-     "output_type": "stream",
-     "text": [
-<<<<<<< HEAD
-      "Reported records for 'sample_name' in 'pipeline_name' namespace:\n",
-      " - percentage_of_things: 12\n"
-=======
-      "version: 0.1.0-dev\n",
-      "usage: pipestat [-h] [--version] [--silent] [--verbosity V] [--logdev]\n",
-      "                {report,inspect,remove,retrieve,status} ...\n",
-      "\n",
-      "pipestat - report pipeline results\n",
-      "\n",
-      "positional arguments:\n",
-      "  {report,inspect,remove,retrieve,status}\n",
-      "    report              Report a result.\n",
-      "    inspect             Inspect a database.\n",
-      "    remove              Remove a result.\n",
-      "    retrieve            Retrieve a result.\n",
-      "    status              Manage pipeline status.\n",
-      "\n",
-      "optional arguments:\n",
-      "  -h, --help            show this help message and exit\n",
-      "  --version             show program's version number and exit\n",
-      "  --silent              Silence logging. Overrides verbosity.\n",
-      "  --verbosity V         Set logging level (1-5 or logging module level name)\n",
-      "  --logdev              Expand content of logging message format.\n",
-      "\n",
-      "Pipestat standardizes reporting of pipeline results and pipeline status\n",
-      "management. It formalizes a way for pipeline developers and downstream tools\n",
-      "developers to communicate -- results produced by a pipeline can easily and\n",
-      "reliably become an input for downstream analyses. The object exposes API for\n",
-      "interacting with the results and pipeline status and can be backed by either a\n",
-      "YAML-formatted file or a database.\n"
->>>>>>> 41ed5d89
-     ]
-    }
-   ],
-   "source": [
-    "rm ../tests/data/test_results_1.yaml\n",
-    "touch ../tests/data/test_results_1.yaml\n",
-    "pipestat report \\\n",
-    "    --namespace pipeline_name \\\n",
-    "    --record-identifier sample_name \\\n",
-    "    --result-identifier percentage_of_things \\\n",
-    "    --value 12 \\\n",
-    "    --results-file ../tests/data/test_results_1.yaml \\\n",
-    "    --schema ../tests/data/sample_output_schema.yaml \\\n",
-    "    --try-convert"
-   ]
-  },
-  {
-   "cell_type": "markdown",
-   "metadata": {},
-<<<<<<< HEAD
-=======
-   "outputs": [
-    {
-     "name": "stdout",
-     "output_type": "stream",
-     "text": [
-      "usage: pipestat report [-h] [-n N] [-f F] [-c C] [-a] [-s S] [--status-schema ST]\n",
-      "                       [--flag-dir FD] -i I [-r R] -v V [-o] [-t]\n",
-      "\n",
-      "Report a result.\n",
-      "\n",
-      "optional arguments:\n",
-      "  -h, --help                   show this help message and exit\n",
-      "  -n N, --namespace N          Name of the pipeline to report result for. If not provided\n",
-      "                               'PIPESTAT_NAMESPACE' env var will be used. Currently set\n",
-      "                               to: test\n",
-      "  -f F, --results-file F       Path to the YAML file where the results will be stored.\n",
-      "                               This file will be used as pipestat backend and to restore\n",
-      "                               the reported results across sessions\n",
-      "  -c C, --config C             Path to the YAML configuration file. If not provided\n",
-      "                               'PIPESTAT_CONFIG' env var will be used. Currently not set\n",
-      "  -a, --database-only          Whether the reported data should not be stored in the\n",
-      "                               memory, only in the database.\n",
-      "  -s S, --schema S             Path to the schema that defines the results that can be\n",
-      "                               reported. If not provided 'PIPESTAT_RESULTS_SCHEMA' env var\n",
-      "                               will be used. Currently set to:\n",
-      "                               ../tests/data/sample_output_schema.yaml\n",
-      "  --status-schema ST           Path to the status schema. Default will be used if not\n",
-      "                               provided: /opt/homebrew/lib/python3.9/site-\n",
-      "                               packages/pipestat/schemas/status_schema.yaml\n",
-      "  --flag-dir FD                Path to the flag directory in case YAML file is the\n",
-      "                               pipestat backend.\n",
-      "  -i I, --result-identifier I  ID of the result to report; needs to be defined in the\n",
-      "                               schema\n",
-      "  -r R, --record-identifier R  ID of the record to report the result for. If not provided\n",
-      "                               'PIPESTAT_RECORD_ID' env var will be used. Currently set\n",
-      "                               to: sample1\n",
-      "  -v V, --value V              Value of the result to report\n",
-      "  -o, --overwrite              Whether the result should override existing ones in case of\n",
-      "                               name clashes\n",
-      "  -t, --try-convert            Whether to try to convert the reported value into reqiuired\n",
-      "                               class in case it does not meet the schema requirements\n"
-     ]
-    }
-   ],
->>>>>>> 41ed5d89
-   "source": [
-    "But this is obviously pretty cumbsersome, since you have to pass lots of constant information to every call to report a result. So instead, you have an option to set up environment variables for a particular pipeline run:"
-   ]
-  },
-  {
-   "cell_type": "markdown",
-   "metadata": {},
-<<<<<<< HEAD
-=======
-   "outputs": [
-    {
-     "name": "stdout",
-     "output_type": "stream",
-     "text": [
-      "usage: pipestat retrieve [-h] [-n N] [-f F] [-c C] [-a] [-s S] [--status-schema ST]\n",
-      "                         [--flag-dir FD] -i I [-r R]\n",
-      "\n",
-      "Retrieve a result.\n",
-      "\n",
-      "optional arguments:\n",
-      "  -h, --help                   show this help message and exit\n",
-      "  -n N, --namespace N          Name of the pipeline to report result for. If not provided\n",
-      "                               'PIPESTAT_NAMESPACE' env var will be used. Currently set\n",
-      "                               to: test\n",
-      "  -f F, --results-file F       Path to the YAML file where the results will be stored.\n",
-      "                               This file will be used as pipestat backend and to restore\n",
-      "                               the reported results across sessions\n",
-      "  -c C, --config C             Path to the YAML configuration file. If not provided\n",
-      "                               'PIPESTAT_CONFIG' env var will be used. Currently not set\n",
-      "  -a, --database-only          Whether the reported data should not be stored in the\n",
-      "                               memory, only in the database.\n",
-      "  -s S, --schema S             Path to the schema that defines the results that can be\n",
-      "                               reported. If not provided 'PIPESTAT_RESULTS_SCHEMA' env var\n",
-      "                               will be used. Currently set to:\n",
-      "                               ../tests/data/sample_output_schema.yaml\n",
-      "  --status-schema ST           Path to the status schema. Default will be used if not\n",
-      "                               provided: /opt/homebrew/lib/python3.9/site-\n",
-      "                               packages/pipestat/schemas/status_schema.yaml\n",
-      "  --flag-dir FD                Path to the flag directory in case YAML file is the\n",
-      "                               pipestat backend.\n",
-      "  -i I, --result-identifier I  ID of the result to report; needs to be defined in the\n",
-      "                               schema\n",
-      "  -r R, --record-identifier R  ID of the record to report the result for. If not provided\n",
-      "                               'PIPESTAT_RECORD_ID' env var will be used. Currently set\n",
-      "                               to: sample1\n"
-     ]
-    }
-   ],
->>>>>>> 41ed5d89
-   "source": [
-    "## Prepare environment"
-   ]
-  },
-  {
-   "cell_type": "markdown",
-   "metadata": {},
-<<<<<<< HEAD
-=======
-   "outputs": [
-    {
-     "name": "stdout",
-     "output_type": "stream",
-     "text": [
-      "usage: pipestat remove [-h] [-n N] [-f F] [-c C] [-a] [-s S] [--status-schema ST]\n",
-      "                       [--flag-dir FD] -i I [-r R]\n",
-      "\n",
-      "Remove a result.\n",
-      "\n",
-      "optional arguments:\n",
-      "  -h, --help                   show this help message and exit\n",
-      "  -n N, --namespace N          Name of the pipeline to report result for. If not provided\n",
-      "                               'PIPESTAT_NAMESPACE' env var will be used. Currently set\n",
-      "                               to: test\n",
-      "  -f F, --results-file F       Path to the YAML file where the results will be stored.\n",
-      "                               This file will be used as pipestat backend and to restore\n",
-      "                               the reported results across sessions\n",
-      "  -c C, --config C             Path to the YAML configuration file. If not provided\n",
-      "                               'PIPESTAT_CONFIG' env var will be used. Currently not set\n",
-      "  -a, --database-only          Whether the reported data should not be stored in the\n",
-      "                               memory, only in the database.\n",
-      "  -s S, --schema S             Path to the schema that defines the results that can be\n",
-      "                               reported. If not provided 'PIPESTAT_RESULTS_SCHEMA' env var\n",
-      "                               will be used. Currently set to:\n",
-      "                               ../tests/data/sample_output_schema.yaml\n",
-      "  --status-schema ST           Path to the status schema. Default will be used if not\n",
-      "                               provided: /opt/homebrew/lib/python3.9/site-\n",
-      "                               packages/pipestat/schemas/status_schema.yaml\n",
-      "  --flag-dir FD                Path to the flag directory in case YAML file is the\n",
-      "                               pipestat backend.\n",
-      "  -i I, --result-identifier I  ID of the result to report; needs to be defined in the\n",
-      "                               schema\n",
-      "  -r R, --record-identifier R  ID of the record to report the result for. If not provided\n",
-      "                               'PIPESTAT_RECORD_ID' env var will be used. Currently set\n",
-      "                               to: sample1\n"
-     ]
-    }
-   ],
->>>>>>> 41ed5d89
-   "source": [
-    "Pipestat environment variables avoid copious repetition of arguments in subsequent `pipestat` calls. Refer to the [Environment variables reference](http://pipestat.databio.org/en/latest/env_vars/) for the complete list of supported environment variables. We will set a few for this tutorial:"
-   ]
-  },
-  {
-   "cell_type": "code",
-<<<<<<< HEAD
-   "execution_count": 2,
-=======
-   "execution_count": 6,
-   "metadata": {},
-   "outputs": [
-    {
-     "name": "stdout",
-     "output_type": "stream",
-     "text": [
-      "usage: pipestat inspect [-h] [-n N] [-f F] [-c C] [-a] [-s S] [--status-schema ST]\n",
-      "                        [--flag-dir FD] [-d]\n",
-      "\n",
-      "Inspect a database.\n",
-      "\n",
-      "optional arguments:\n",
-      "  -h, --help              show this help message and exit\n",
-      "  -n N, --namespace N     Name of the pipeline to report result for. If not provided\n",
-      "                          'PIPESTAT_NAMESPACE' env var will be used. Currently set to:\n",
-      "                          test\n",
-      "  -f F, --results-file F  Path to the YAML file where the results will be stored. This\n",
-      "                          file will be used as pipestat backend and to restore the\n",
-      "                          reported results across sessions\n",
-      "  -c C, --config C        Path to the YAML configuration file. If not provided\n",
-      "                          'PIPESTAT_CONFIG' env var will be used. Currently not set\n",
-      "  -a, --database-only     Whether the reported data should not be stored in the memory,\n",
-      "                          only in the database.\n",
-      "  -s S, --schema S        Path to the schema that defines the results that can be\n",
-      "                          reported. If not provided 'PIPESTAT_RESULTS_SCHEMA' env var will\n",
-      "                          be used. Currently set to:\n",
-      "                          ../tests/data/sample_output_schema.yaml\n",
-      "  --status-schema ST      Path to the status schema. Default will be used if not provided:\n",
-      "                          /opt/homebrew/lib/python3.9/site-\n",
-      "                          packages/pipestat/schemas/status_schema.yaml\n",
-      "  --flag-dir FD           Path to the flag directory in case YAML file is the pipestat\n",
-      "                          backend.\n",
-      "  -d, --data              Whether to display the data\n"
-     ]
-    }
-   ],
-   "source": [
-    "pipestat inspect -h"
-   ]
-  },
-  {
-   "cell_type": "code",
-   "execution_count": 7,
->>>>>>> 41ed5d89
-   "metadata": {},
-   "outputs": [],
-   "source": [
-    "export PIPESTAT_RESULTS_SCHEMA=../tests/data/sample_output_schema.yaml\n",
-    "export PIPESTAT_RECORD_ID=sample1\n",
-    "export PIPESTAT_RESULTS_FILE=`mktemp` # temporary file for results storage\n",
-    "export PIPESTAT_NAMESPACE=test"
-   ]
-  },
-  {
-   "cell_type": "markdown",
-   "metadata": {},
-<<<<<<< HEAD
-=======
-   "outputs": [
-    {
-     "name": "stdout",
-     "output_type": "stream",
-     "text": [
-      "usage: pipestat status get [-h] [-n N] [-f F] [-c C] [-a] [-s S] [--status-schema ST]\n",
-      "                           [--flag-dir FD] [-r R]\n",
-      "\n",
-      "Get status.\n",
-      "\n",
-      "optional arguments:\n",
-      "  -h, --help                   show this help message and exit\n",
-      "  -n N, --namespace N          Name of the pipeline to report result for. If not provided\n",
-      "                               'PIPESTAT_NAMESPACE' env var will be used. Currently set\n",
-      "                               to: test\n",
-      "  -f F, --results-file F       Path to the YAML file where the results will be stored.\n",
-      "                               This file will be used as pipestat backend and to restore\n",
-      "                               the reported results across sessions\n",
-      "  -c C, --config C             Path to the YAML configuration file. If not provided\n",
-      "                               'PIPESTAT_CONFIG' env var will be used. Currently not set\n",
-      "  -a, --database-only          Whether the reported data should not be stored in the\n",
-      "                               memory, only in the database.\n",
-      "  -s S, --schema S             Path to the schema that defines the results that can be\n",
-      "                               reported. If not provided 'PIPESTAT_RESULTS_SCHEMA' env var\n",
-      "                               will be used. Currently set to:\n",
-      "                               ../tests/data/sample_output_schema.yaml\n",
-      "  --status-schema ST           Path to the status schema. Default will be used if not\n",
-      "                               provided: /opt/homebrew/lib/python3.9/site-\n",
-      "                               packages/pipestat/schemas/status_schema.yaml\n",
-      "  --flag-dir FD                Path to the flag directory in case YAML file is the\n",
-      "                               pipestat backend.\n",
-      "  -r R, --record-identifier R  ID of the record to report the result for. If not provided\n",
-      "                               'PIPESTAT_RECORD_ID' env var will be used. Currently set\n",
-      "                               to: sample1\n"
-     ]
-    }
-   ],
->>>>>>> 41ed5d89
-   "source": [
-    "Before we dive in, let's take a quick glance at the schema. This is the file that describes what sort of results are reported by this pipeline:"
-   ]
-  },
-  {
-   "cell_type": "code",
-   "execution_count": 3,
-   "metadata": {},
-   "outputs": [
-    {
-     "name": "stdout",
-     "output_type": "stream",
-     "text": [
-<<<<<<< HEAD
-      "number_of_things:\n",
-      "  type: integer\n",
-      "  description: \"Number of things\"\n",
-      "percentage_of_things:\n",
-      "  type: number\n",
-      "  description: \"Percentage of things\"\n",
-      "name_of_something:\n",
-      "  type: string\n",
-      "  description: \"Name of something\"\n",
-      "swtich_value:\n",
-      "  type: boolean\n",
-      "  description: \"Is the switch on of off\"\n",
-      "collection_of_things:\n",
-      "  type: array\n",
-      "  description: \"This store collection of values\"\n",
-      "output_object:\n",
-      "  type: object\n",
-      "  description: \"Object output\"\n",
-      "output_file:\n",
-      "  type: file\n",
-      "  description: \"This a path to the output file\"\n",
-      "output_image:\n",
-      "  type: image\n",
-      "  description: \"This a path to the output image\""
-=======
-      "usage: pipestat status set [-h] [-n N] -i S [-f F] [-c C] [-a] [-s S] [--status-schema ST]\n",
-      "                           [--flag-dir FD] [-r R]\n",
-      "\n",
-      "Set status.\n",
-      "\n",
-      "optional arguments:\n",
-      "  -h, --help                   show this help message and exit\n",
-      "  -n N, --namespace N          Name of the pipeline to report result for. If not provided\n",
-      "                               'PIPESTAT_NAMESPACE' env var will be used. Currently set\n",
-      "                               to: test\n",
-      "  -i S, --status-identifier S  Status identifier to use\n",
-      "  -f F, --results-file F       Path to the YAML file where the results will be stored.\n",
-      "                               This file will be used as pipestat backend and to restore\n",
-      "                               the reported results across sessions\n",
-      "  -c C, --config C             Path to the YAML configuration file. If not provided\n",
-      "                               'PIPESTAT_CONFIG' env var will be used. Currently not set\n",
-      "  -a, --database-only          Whether the reported data should not be stored in the\n",
-      "                               memory, only in the database.\n",
-      "  -s S, --schema S             Path to the schema that defines the results that can be\n",
-      "                               reported. If not provided 'PIPESTAT_RESULTS_SCHEMA' env var\n",
-      "                               will be used. Currently set to:\n",
-      "                               ../tests/data/sample_output_schema.yaml\n",
-      "  --status-schema ST           Path to the status schema. Default will be used if not\n",
-      "                               provided: /opt/homebrew/lib/python3.9/site-\n",
-      "                               packages/pipestat/schemas/status_schema.yaml\n",
-      "  --flag-dir FD                Path to the flag directory in case YAML file is the\n",
-      "                               pipestat backend.\n",
-      "  -r R, --record-identifier R  ID of the record to report the result for. If not provided\n",
-      "                               'PIPESTAT_RECORD_ID' env var will be used. Currently set\n",
-      "                               to: sample1\n"
->>>>>>> 41ed5d89
-     ]
-    }
-   ],
-   "source": [
-    "cat $PIPESTAT_RESULTS_SCHEMA"
-   ]
-  },
-  {
-   "cell_type": "markdown",
-   "metadata": {},
-   "source": [
-    "### Reporting\n",
-    "\n",
-    "Naturally, the command line interface provides access to all the Python API functionalities of `pipestat`. So, for example, to report a result and back the object by a file use:"
-   ]
-  },
-  {
-   "cell_type": "code",
-   "execution_count": 4,
-   "metadata": {},
-   "outputs": [
-    {
-     "name": "stdout",
-     "output_type": "stream",
-     "text": [
-      "Reported records for 'sample1' in 'test' namespace:\n",
-      " - number_of_things: 100\n"
-     ]
-    }
-   ],
-   "source": [
-    "pipestat report -i number_of_things -v 100 --try-convert"
-   ]
-  },
-  {
-   "cell_type": "markdown",
-   "metadata": {},
-   "source": [
-    "The result has been reported and the database file has been updated:"
-   ]
-  },
-  {
-   "cell_type": "code",
-   "execution_count": 5,
-   "metadata": {},
-   "outputs": [
-    {
-     "name": "stdout",
-     "output_type": "stream",
-     "text": [
-      "test:\n",
-      "  sample1:\n",
-      "    number_of_things: 100\n"
-     ]
-    }
-   ],
-   "source": [
-    "cat $PIPESTAT_RESULTS_FILE"
-   ]
-  },
-  {
-   "cell_type": "markdown",
-   "metadata": {},
-   "source": [
-    "Let's report another result:"
-   ]
-  },
-  {
-   "cell_type": "code",
-   "execution_count": 6,
-   "metadata": {},
-   "outputs": [
-    {
-     "name": "stdout",
-     "output_type": "stream",
-     "text": [
-      "Reported records for 'sample1' in 'test' namespace:\n",
-      " - percentage_of_things: 1.1\n"
-     ]
-    }
-   ],
-   "source": [
-    "pipestat report -i percentage_of_things -v 1.1 --try-convert"
-   ]
-  },
-  {
-   "cell_type": "code",
-   "execution_count": 7,
-   "metadata": {},
-   "outputs": [
-    {
-     "name": "stdout",
-     "output_type": "stream",
-     "text": [
-      "test:\n",
-      "  sample1:\n",
-      "    number_of_things: 100\n",
-      "    percentage_of_things: 1.1\n"
-     ]
-    }
-   ],
-   "source": [
-    "cat $PIPESTAT_RESULTS_FILE"
-   ]
-  },
-  {
-   "cell_type": "markdown",
-   "metadata": {},
-   "source": [
-    "### Inspection\n",
-    "\n",
-    "`pipestat inspect` command is a way to briefly look at the general `PipestatManager` state, like number of records, type of backend etc."
-   ]
-  },
-  {
-   "cell_type": "code",
-   "execution_count": 8,
-   "metadata": {},
-   "outputs": [
-    {
-     "name": "stdout",
-     "output_type": "stream",
-     "text": [
-      "\n",
-      "\n",
-      "PipestatManager (test)\n",
-<<<<<<< HEAD
-      "Backend: file (/tmp/tmp.QqINh7AniI)\n",
-      "Results schema source: ../tests/data/sample_output_schema.yaml\n",
-      "Status schema source: /home/nsheff/.local/lib/python3.8/site-packages/pipestat/schemas/status_schema.yaml\n",
-=======
-      "Backend: file (/var/folders/z_/bkm4rp412zjctjm28b54tbvr0000gn/T/tmp.h5YnTVAA)\n",
-      "Results schema source: ../tests/data/sample_output_schema.yaml\n",
-      "Status schema source: /opt/homebrew/lib/python3.9/site-packages/pipestat/schemas/status_schema.yaml\n",
->>>>>>> 41ed5d89
-      "Records count: 1\n"
-     ]
-    }
-   ],
-   "source": [
-    "pipestat inspect"
-   ]
-  },
-  {
-   "cell_type": "markdown",
-   "metadata": {},
-   "source": [
-    "In order to display the contents of the results file or database table associated with the indicated namespace, add `--data` flag:"
-   ]
-  },
-  {
-   "cell_type": "code",
-   "execution_count": 9,
-   "metadata": {},
-   "outputs": [
-    {
-     "name": "stdout",
-     "output_type": "stream",
-     "text": [
-      "\n",
-      "\n",
-      "PipestatManager (test)\n",
-<<<<<<< HEAD
-      "Backend: file (/tmp/tmp.QqINh7AniI)\n",
-      "Results schema source: ../tests/data/sample_output_schema.yaml\n",
-      "Status schema source: /home/nsheff/.local/lib/python3.8/site-packages/pipestat/schemas/status_schema.yaml\n",
-=======
-      "Backend: file (/var/folders/z_/bkm4rp412zjctjm28b54tbvr0000gn/T/tmp.h5YnTVAA)\n",
-      "Results schema source: ../tests/data/sample_output_schema.yaml\n",
-      "Status schema source: /opt/homebrew/lib/python3.9/site-packages/pipestat/schemas/status_schema.yaml\n",
->>>>>>> 41ed5d89
-      "Records count: 1\n",
-      "\n",
-      "Data:\n",
-      "test:\n",
-      "  sample1:\n",
-      "    number_of_things: 100\n",
-      "    percentage_of_things: 1.1\n"
-     ]
-    }
-   ],
-   "source": [
-    "pipestat inspect --data"
-   ]
-  },
-  {
-   "cell_type": "markdown",
-   "metadata": {},
-   "source": [
-    "### Retrieval\n",
-    "\n",
-    "Naturally, the reported results can be retrieved. Just call `pipestat retrieve` to do so:"
-   ]
-  },
-  {
-   "cell_type": "code",
-   "execution_count": 10,
-   "metadata": {},
-   "outputs": [
-    {
-     "name": "stdout",
-     "output_type": "stream",
-     "text": [
-      "1.1\n"
-     ]
-    }
-   ],
-   "source": [
-    "pipestat retrieve -i percentage_of_things"
-   ]
-  },
-  {
-   "cell_type": "markdown",
-   "metadata": {},
-   "source": [
-    "### Removal\n",
-    "\n",
-    "In order to remove a result call `pipestat remove`:"
-   ]
-  },
-  {
-   "cell_type": "code",
-   "execution_count": 11,
-   "metadata": {},
-   "outputs": [
-    {
-     "name": "stdout",
-     "output_type": "stream",
-     "text": [
-      "Removed result 'percentage_of_things' for record 'sample1' from 'test' namespace\n"
-     ]
-    }
-   ],
-   "source": [
-    "pipestat remove -i percentage_of_things"
-   ]
-  },
-  {
-   "cell_type": "markdown",
-   "metadata": {},
-   "source": [
-    "The results file and the state of the `PipestatManager` object reflect the removal:"
-   ]
-  },
-  {
-   "cell_type": "code",
-   "execution_count": 12,
-   "metadata": {},
-   "outputs": [
-    {
-     "name": "stdout",
-     "output_type": "stream",
-     "text": [
-      "test:\n",
-      "  sample1:\n",
-      "    number_of_things: 100\n"
-     ]
-    }
-   ],
-   "source": [
-    "cat $PIPESTAT_RESULTS_FILE"
-   ]
-  },
-  {
-   "cell_type": "code",
-   "execution_count": 13,
-   "metadata": {},
-   "outputs": [
-    {
-     "name": "stdout",
-     "output_type": "stream",
-     "text": [
-      "\n",
-      "\n",
-      "PipestatManager (test)\n",
-<<<<<<< HEAD
-      "Backend: file (/tmp/tmp.QqINh7AniI)\n",
-      "Results schema source: ../tests/data/sample_output_schema.yaml\n",
-      "Status schema source: /home/nsheff/.local/lib/python3.8/site-packages/pipestat/schemas/status_schema.yaml\n",
-=======
-      "Backend: file (/var/folders/z_/bkm4rp412zjctjm28b54tbvr0000gn/T/tmp.h5YnTVAA)\n",
-      "Results schema source: ../tests/data/sample_output_schema.yaml\n",
-      "Status schema source: /opt/homebrew/lib/python3.9/site-packages/pipestat/schemas/status_schema.yaml\n",
->>>>>>> 41ed5d89
-      "Records count: 1\n",
-      "\n",
-      "Data:\n",
-      "test:\n",
-      "  sample1:\n",
-      "    number_of_things: 100\n"
-     ]
-    }
-   ],
-   "source": [
-    "pipestat inspect --data"
-   ]
-  },
-  {
-   "cell_type": "markdown",
-   "metadata": {},
-   "source": [
-    "## Status management\n",
-    "\n",
-    "To manage pipeline status call `pipestat status <subcommand>`:\n",
-    "\n",
-    "- `set` to set pipeline statuses\n",
-    "- `get` to retrieve pipeline statuses\n",
-    "\n",
-    "Starting with `pipestat 0.0.3` the `--schema` argument is not required for status management if YAML file is used as the backend."
-   ]
-  },
-  {
-   "cell_type": "code",
-   "execution_count": 14,
-   "metadata": {},
-   "outputs": [],
-   "source": [
-    "pipestat status set --status-identifier running"
-   ]
-  },
-  {
-   "cell_type": "code",
-   "execution_count": 15,
-   "metadata": {},
-   "outputs": [
-    {
-     "name": "stdout",
-     "output_type": "stream",
-     "text": [
-      "running\n"
-     ]
-    }
-   ],
-   "source": [
-    "pipestat status get"
-   ]
-  },
-  {
-   "cell_type": "markdown",
-   "metadata": {},
-   "source": [
-    "Note that only statuses defined in the status schema are supported:"
-   ]
-  },
-  {
-   "cell_type": "code",
-   "execution_count": 17,
-   "metadata": {},
-   "outputs": [
-    {
-     "name": "stdout",
-     "output_type": "stream",
-     "text": [
-      "running:\n",
-      "  description: \"the pipeline is running\"\n",
-      "  color: [30, 144, 255] # dodgerblue\n",
-      "completed:\n",
-      "  description: \"the pipeline has completed\"\n",
-      "  color: [50, 205, 50] # limegreen\n",
-      "failed:\n",
-      "  description: \"the pipeline has failed\"\n",
-      "  color: [220, 20, 60] # crimson\n",
-      "waiting:\n",
-      "  description: \"the pipeline is waiting\"\n",
-      "  color: [240, 230, 140] # khaki\n",
-      "partial:\n",
-      "  description: \"the pipeline stopped before completion point\"\n",
-      "  color: [169, 169, 169] # darkgray"
-     ]
-    }
-   ],
-   "source": [
-    "cat /home/nsheff/.local/lib/python3.8/site-packages/pipestat/schemas/status_schema.yaml"
-   ]
-  },
-  {
-   "cell_type": "code",
-   "execution_count": 16,
-   "metadata": {},
-   "outputs": [],
-   "source": [
-    "rm $PIPESTAT_RESULTS_FILE"
-   ]
-  }
- ],
- "metadata": {
-  "kernelspec": {
-   "display_name": "Bash",
-   "language": "bash",
-   "name": "bash"
-  },
-  "language_info": {
-   "codemirror_mode": "shell",
-   "file_extension": ".sh",
-   "mimetype": "text/x-sh",
-   "name": "bash"
-  }
- },
- "nbformat": 4,
- "nbformat_minor": 2
+  "nbformat": 4,
+  "nbformat_minor": 2
 }