import glob
import os.path
import time
from collections.abc import Mapping
from yacman import YAMLConfigManager

import pytest
from jsonschema import ValidationError

from pipestat import SamplePipestatManager, ProjectPipestatManager, PipestatBoss, PipestatManager
from pipestat.const import *
from pipestat.exceptions import *
from pipestat.parsed_schema import ParsedSchema
from pipestat.helpers import default_formatter, markdown_formatter
from pipestat.cli import main
from .conftest import (
    get_data_file_path,
    BACKEND_KEY_DB,
    BACKEND_KEY_FILE,
    COMMON_CUSTOM_STATUS_DATA,
    DEFAULT_STATUS_DATA,
    STANDARD_TEST_PIPE_ID,
    SERVICE_UNAVAILABLE,
    DB_URL,
    REC_ID,
)
from tempfile import NamedTemporaryFile, TemporaryDirectory

from .test_db_only_mode import ContextManagerDBTesting

CONST_REC_ID = "constant_record_id"
PROJECT_SAMPLE_LEVEL = "sample"


def assert_is_in_files(fs, s):
    """
    Verify if string is in files content

    :param str | Iterable[str] fs: list of files
    :param str s: string to look for
    """
    for f in [fs] if isinstance(fs, str) else fs:
        with open(f, "r") as fh:
            assert s in fh.read()


@pytest.mark.skipif(SERVICE_UNAVAILABLE, reason="requires service X to be available")
class TestSplitClasses:
    @pytest.mark.parametrize(
        ["rec_id", "val"],
        [
            ("sample1", {"name_of_something": "test_name"}),
            ("sample1", {"number_of_things": 1}),
            ("sample2", {"number_of_things": 2}),
            ("sample2", {"percentage_of_things": 10.1}),
            ("sample2", {"name_of_something": "test_name"}),
            ("sample3", {"name_of_something": "test_name"}),
        ],
    )
    @pytest.mark.parametrize("backend", ["file", "db"])
    def test_basics(
        self,
        rec_id,
        val,
        config_file_path,
        schema_file_path,
        results_file_path,
        backend,
    ):
        with NamedTemporaryFile() as f, ContextManagerDBTesting(DB_URL):
            results_file_path = f.name
            args = dict(schema_path=schema_file_path, database_only=False)
            backend_data = (
                {"config_file": config_file_path}
                if backend == "db"
                else {"results_file_path": results_file_path}
            )
            args.update(backend_data)
            psm = SamplePipestatManager(**args)
            psm.report(record_identifier=rec_id, values=val, force_overwrite=True)
            val_name = list(val.keys())[0]
            psm.set_status(status_identifier="running", record_identifier=rec_id)
            status = psm.get_status(record_identifier=rec_id)
            assert status == "running"
            assert psm.retrieve_one(record_identifier=rec_id)[val_name] == val[val_name]
            psm.remove(record_identifier=rec_id, result_identifier=val_name)
            if backend == "file":
                psm.clear_status(record_identifier=rec_id)
                status = psm.get_status(record_identifier=rec_id)
                assert status is None
                with pytest.raises(RecordNotFoundError):
                    psm.retrieve_one(record_identifier=rec_id)
            if backend == "db":
                assert psm.retrieve_one(record_identifier=rec_id).get(val_name, None) is None
                psm.remove(record_identifier=rec_id)
                with pytest.raises(RecordNotFoundError):
                    psm.retrieve_one(record_identifier=rec_id)

    @pytest.mark.parametrize(
        ["rec_id", "val"],
        [
            ("project_name_1", {"name_of_something": "test_name"}),
            ("project_name_1", {"number_of_things": 1}),
            ("project_name_2", {"number_of_things": 2}),
            ("project_name_2", {"percentage_of_things": 10.1}),
        ],
    )
    @pytest.mark.parametrize("backend", ["file", "db"])
    def test_basics_project_level(
        self,
        rec_id,
        val,
        config_file_path,
        output_schema_html_report,
        results_file_path,
        backend,
    ):
        with NamedTemporaryFile() as f, ContextManagerDBTesting(DB_URL):
            results_file_path = f.name
            args = dict(schema_path=output_schema_html_report, database_only=False)
            backend_data = (
                {"config_file": config_file_path}
                if backend == "db"
                else {"results_file_path": results_file_path}
            )
            args.update(backend_data)
            psm = ProjectPipestatManager(**args)
            psm.report(record_identifier=rec_id, values=val, force_overwrite=True)
            val_name = list(val.keys())[0]
            psm.set_status(status_identifier="running", record_identifier=rec_id)
            status = psm.get_status(record_identifier=rec_id)
            assert status == "running"
            assert psm.retrieve_one(record_identifier=rec_id)[val_name] == val[val_name]
            psm.remove(record_identifier=rec_id, result_identifier=val_name)
            if backend == "file":
                psm.clear_status(record_identifier=rec_id)
                status = psm.get_status(record_identifier=rec_id)
                assert status is None
                with pytest.raises(RecordNotFoundError):
                    psm.retrieve_one(record_identifier=rec_id)
            if backend == "db":
                psm.remove(record_identifier=rec_id)
                with pytest.raises(RecordNotFoundError):
                    psm.retrieve_one(record_identifier=rec_id)


@pytest.mark.skipif(SERVICE_UNAVAILABLE, reason="requires postgres service to be available")
class TestReporting:
    @pytest.mark.parametrize(
        ["rec_id", "val"],
        [
            ("sample1", {"name_of_something": "test_name"}),
            ("sample1", {"number_of_things": 1}),
            ("sample2", {"number_of_things": 2}),
            ("sample2", {"percentage_of_things": 10.1}),
            ("sample2", {"name_of_something": "test_name"}),
            ("sample3", {"name_of_something": "test_name"}),
        ],
    )
    @pytest.mark.parametrize("backend", ["file", "db"])
    def test_report_basic(
        self,
        rec_id,
        val,
        config_file_path,
        schema_file_path,
        results_file_path,
        backend,
    ):
        with NamedTemporaryFile() as f, ContextManagerDBTesting(DB_URL):
            results_file_path = f.name
            args = dict(schema_path=schema_file_path, database_only=False)
            backend_data = (
                {"config_file": config_file_path}
                if backend == "db"
                else {"results_file_path": results_file_path}
            )
            args.update(backend_data)
            psm = SamplePipestatManager(**args)
            psm.report(record_identifier=rec_id, values=val, force_overwrite=True)
            if backend == "file":
                print(psm.backend._data[STANDARD_TEST_PIPE_ID])
                print(
                    "Test if",
                    rec_id,
                    " is in ",
                    psm.backend._data[STANDARD_TEST_PIPE_ID],
                )
                assert rec_id in psm.backend._data[STANDARD_TEST_PIPE_ID][PROJECT_SAMPLE_LEVEL]
                print("Test if", list(val.keys())[0], " is in ", rec_id)
                assert (
                    list(val.keys())[0]
                    in psm.backend._data[STANDARD_TEST_PIPE_ID][PROJECT_SAMPLE_LEVEL][rec_id]
                )
                if backend == "file":
                    assert_is_in_files(results_file_path, str(list(val.values())[0]))
            if backend == "db":
                # This is being captured in TestSplitClasses
                pass

    @pytest.mark.parametrize(
        "val",
        [
            {"name_of_something": "test_name"},
            {"number_of_things": 1},
            {"percentage_of_things": 10.1},
        ],
    )
    @pytest.mark.parametrize("pipeline_type", ["project", "sample"])
    @pytest.mark.parametrize("backend", ["file", "db"])
    def test_report_samples_and_project_with_pipestatmanager(
        self,
        val,
        config_file_path,
        schema_file_path,
        results_file_path,
        backend,
        pipeline_type,
    ):
        with NamedTemporaryFile() as f, ContextManagerDBTesting(DB_URL):
            results_file_path = f.name
            args = dict(
                schema_path=schema_file_path, pipeline_type=pipeline_type, database_only=False
            )
            backend_data = (
                {"config_file": config_file_path}
                if backend == "db"
                else {"results_file_path": results_file_path}
            )
            args.update(backend_data)

            psm = PipestatManager(**args)
            val_name = list(val.keys())[0]
            if pipeline_type == "project":
                if val_name in psm.cfg[SCHEMA_KEY].project_level_data:
                    assert psm.report(
                        record_identifier="constant_record_id",
                        values=val,
                        force_overwrite=True,
                        strict_type=False,
                    )

            if pipeline_type == "sample":
                if val_name in psm.cfg[SCHEMA_KEY].sample_level_data:
                    assert psm.report(
                        record_identifier="constant_record_id",
                        values=val,
                        force_overwrite=True,
                        strict_type=False,
                    )

    @pytest.mark.parametrize(
        "val",
        [
            {
                "collection_of_images": [
                    {
                        "items": {
                            "properties": {
                                "prop1": {
                                    "properties": {
                                        "path": "pathstring",
                                        "title": "titlestring",
                                    }
                                }
                            }
                        }
                    }
                ]
            },
            {"output_file": {"path": "path_string", "title": "title_string"}},
            {
                "output_image": {
                    "path": "path_string",
                    "thumbnail_path": "thumbnail_path_string",
                    "title": "title_string",
                }
            },
            {
                "output_file_in_object": {
                    "properties": {
                        "prop1": {"properties": {"path": "pathstring", "title": "titlestring"}}
                    }
                }
            },
        ],
    )
    @pytest.mark.parametrize("backend", ["file", "db"])
    def test_complex_object_report(
        self, val, config_file_path, recursive_schema_file_path, results_file_path, backend
    ):
        with NamedTemporaryFile() as f, ContextManagerDBTesting(DB_URL):
            results_file_path = f.name
            args = dict(schema_path=recursive_schema_file_path, database_only=False)
            backend_data = (
                {"config_file": config_file_path}
                if backend == "db"
                else {"results_file_path": results_file_path}
            )
            args.update(backend_data)

            psm = SamplePipestatManager(**args)
            psm.report(record_identifier=REC_ID, values=val, force_overwrite=True)
            val_name = list(val.keys())[0]
            assert psm.select_records(
                filter_conditions=[
                    {
                        "key": val_name,
                        "operator": "eq",
                        "value": val[val_name],
                    }
                ]
            )

    @pytest.mark.parametrize(
        ["rec_id", "val"],
        [
            ("sample1", {"name_of_something": "test_name"}),
        ],
    )
    @pytest.mark.parametrize("backend", ["file", "db"])
    def test_report_setitem(
        self,
        rec_id,
        val,
        config_file_path,
        schema_file_path,
        results_file_path,
        backend,
    ):
        with NamedTemporaryFile() as f, ContextManagerDBTesting(DB_URL):
            results_file_path = f.name
            args = dict(schema_path=schema_file_path, database_only=False)
            backend_data = (
                {"config_file": config_file_path}
                if backend == "db"
                else {"results_file_path": results_file_path}
            )
            args.update(backend_data)
            psm = SamplePipestatManager(**args)
            psm[rec_id] = val
            result = psm.retrieve_one(record_identifier=rec_id)
            assert list(val.keys())[0] in result

    @pytest.mark.parametrize(
        ["rec_id", "val"],
        [
            ("sample3", {"name_of_something": "test_name"}),
        ],
    )
    @pytest.mark.parametrize("backend", ["file", "db"])
    def test_report_requires_schema(
        self,
        rec_id,
        val,
        config_no_schema_file_path,
        results_file_path,
        backend,
    ):
        """
        If schema is not provided at object instantiation stage, SchemaNotFondError
        is raised if report method is called with file as a backend.

        In case of the DB as a backend, the error is raised at object
        instantiation stage since there is no way to init relational DB table
        with no columns predefined
        """
        with NamedTemporaryFile() as f, ContextManagerDBTesting(DB_URL):
            results_file_path = f.name
            args = dict()
            backend_data = (
                {"config_file": config_no_schema_file_path}
                if backend == "db"
                else {"results_file_path": results_file_path}
            )
            args.update(backend_data)
            if backend == "db":
                with pytest.raises(SchemaNotFoundError):
                    psm = SamplePipestatManager(**args)

    @pytest.mark.parametrize(
        ["rec_id", "val"],
        [("sample1", {"number_of_things": 2}), ("sample2", {"number_of_things": 1})],
    )
    @pytest.mark.parametrize("backend", ["file", "db"])
    def test_report_overwrite(
        self,
        rec_id,
        val,
        config_file_path,
        schema_file_path,
        results_file_path,
        backend,
    ):
        with NamedTemporaryFile() as f, ContextManagerDBTesting(DB_URL):
            results_file_path = f.name
            args = dict(schema_path=schema_file_path, database_only=False)
            backend_data = (
                {"config_file": config_file_path}
                if backend == "db"
                else {"results_file_path": results_file_path}
            )
            args.update(backend_data)
            psm = SamplePipestatManager(**args)
            # Report some other value to be overwritten
            psm.report(
                record_identifier=rec_id, values={list(val.keys())[0]: 1000}, force_overwrite=True
            )
            # Now overwrite
            psm.report(record_identifier=rec_id, values=val, force_overwrite=True)
            assert (
                psm.retrieve_one(record_identifier=rec_id)[list(val.keys())[0]]
                == val[list(val.keys())[0]]
            )

    @pytest.mark.parametrize(
        ["rec_id", "val", "success"],
        [
            ("sample1", {"number_of_things": "2"}, True),
            ("sample2", {"number_of_things": [1, 2, 3]}, False),
            ("sample2", {"output_file": {"path": 1, "title": "abc"}}, True),
        ],
    )
    @pytest.mark.parametrize("backend", ["file", "db"])
    def test_report_type_casting(
        self,
        rec_id,
        val,
        config_file_path,
        schema_file_path,
        results_file_path,
        backend,
        success,
    ):
        with NamedTemporaryFile() as f, ContextManagerDBTesting(DB_URL):
            results_file_path = f.name
            args = dict(schema_path=schema_file_path)
            backend_data = (
                {"config_file": config_file_path}
                if backend == "db"
                else {"results_file_path": results_file_path}
            )
            args.update(backend_data)
            psm = SamplePipestatManager(**args)
            if success:
                psm.report(
                    record_identifier=rec_id,
                    values=val,
                    strict_type=False,
                    force_overwrite=True,
                )
            else:
                with pytest.raises((ValidationError, TypeError)):
                    psm.report(
                        record_identifier=rec_id,
                        values=val,
                        strict_type=False,
                        force_overwrite=True,
                    )

    @pytest.mark.parametrize(
        ["rec_id", "val"],
        [
            ("sample1", {"name_of_something": "test_name"}),
            ("sample2", {"number_of_things": 2}),
            ("sample3", {"dict_object": {"key": "value"}}),
        ],
    )
    @pytest.mark.parametrize("backend", ["file"])
    @pytest.mark.parametrize("formatter", [default_formatter, markdown_formatter])
    def test_report_formatter(
        self,
        rec_id,
        val,
        config_file_path,
        schema_file_path,
        results_file_path,
        backend,
        formatter,
    ):
        """Simply test that we can pass the formatting functions and the returned result contains reported results"""
        with NamedTemporaryFile() as f, ContextManagerDBTesting(DB_URL):
            results_file_path = f.name
            args = dict(database_only=False)
            backend_data = (
                {"config_file": config_file_path}
                if backend == "db"
                else {"results_file_path": results_file_path}
            )
            args.update(backend_data)
            psm = SamplePipestatManager(**args)
            results = psm.report(
                record_identifier=rec_id,
                values=val,
                force_overwrite=True,
                result_formatter=formatter,
            )
            assert rec_id in results[0]
            value = list(val.keys())[0]
            assert value in results[0]


@pytest.mark.skipif(SERVICE_UNAVAILABLE, reason="requires service X to be available")
class TestRetrieval:
    @pytest.mark.parametrize(
        ["rec_id", "val"],
        [
            ("sample1", {"name_of_something": "test_name"}),
            ("sample1", {"number_of_things": 2}),
        ],
    )
    @pytest.mark.parametrize("backend", ["file", "db"])
    def test_retrieve_basic(
        self,
        rec_id,
        val,
        config_file_path,
        results_file_path,
        schema_file_path,
        backend,
    ):
        with NamedTemporaryFile() as f, ContextManagerDBTesting(DB_URL):
            results_file_path = f.name
            args = dict(schema_path=schema_file_path, database_only=False)
            backend_data = (
                {"config_file": config_file_path}
                if backend == "db"
                else {"results_file_path": results_file_path}
            )
            args.update(backend_data)
            psm = SamplePipestatManager(**args)
            psm.report(record_identifier=rec_id, values=val, force_overwrite=True)
            retrieved_val = psm.select_records(
                filter_conditions=[
                    {
                        "key": "record_identifier",
                        "operator": "eq",
                        "value": rec_id,
                    },
                ],
                columns=[list(val.keys())[0]],
            )["records"][0]
            # Test Retrieve Basic
            assert str(list(val.keys())[0]) in list(retrieved_val.keys())
            # Test Retrieve Whole Record
            assert isinstance(psm.retrieve_one(record_identifier=rec_id), Mapping)

    @pytest.mark.parametrize(
        ["rec_id", "val"],
        [
            ("sample1", {"name_of_something": "test_name"}),
            ("sample1", {"number_of_things": 2}),
        ],
    )
    @pytest.mark.parametrize("backend", ["file", "db"])
    def test_retrieve_getitem(
        self,
        rec_id,
        val,
        config_file_path,
        results_file_path,
        schema_file_path,
        backend,
    ):
        with NamedTemporaryFile() as f, ContextManagerDBTesting(DB_URL):
            results_file_path = f.name
            args = dict(schema_path=schema_file_path, database_only=False)
            backend_data = (
                {"config_file": config_file_path}
                if backend == "db"
                else {"results_file_path": results_file_path}
            )
            args.update(backend_data)
            psm = SamplePipestatManager(**args)
            psm.report(record_identifier=rec_id, values=val, force_overwrite=True)

            val_name = list(val.keys())[0]
            retrieved_val = psm[rec_id][val_name]
            value = list(val.values())[0]

            assert retrieved_val == value

    @pytest.mark.parametrize("backend", ["file", "db"])
    def test_select_records_no_filter(
        self, config_file_path, results_file_path, schema_file_path, backend, val_dict
    ):
        with NamedTemporaryFile() as f, ContextManagerDBTesting(DB_URL):
            results_file_path = f.name
            backend_data = (
                {"config_file": config_file_path}
                if backend == "db"
                else {"results_file_path": results_file_path}
            )
            args = dict(schema_path=schema_file_path)
            args.update(backend_data)
            psm = SamplePipestatManager(**args)
            for k, v in val_dict.items():
                psm.report(record_identifier=k, values=v, force_overwrite=True)

            results = psm.select_records()

            assert results["records"][0]["record_identifier"] == list(val_dict.keys())[0]
            assert results["total_size"] == len(list(val_dict.keys()))
            results = psm.select_records(limit=1)
            assert len(results["records"]) == 1

    @pytest.mark.skip("This test needs to be re-done with the 0.6.0 api changes")
    @pytest.mark.parametrize(
        ["rec_id", "res_id"],
        [("nonexistent", "name_of_something"), ("sample1", "nonexistent")],
    )
    @pytest.mark.parametrize("backend", ["file", "db"])
    def test_retrieve_nonexistent(
        self,
        rec_id,
        res_id,
        config_file_path,
        results_file_path,
        schema_file_path,
        backend,
    ):
        with NamedTemporaryFile() as f, ContextManagerDBTesting(DB_URL):
            results_file_path = f.name
            val_dict = {
                "sample1": {"name_of_something": "test_name"},
                "sample1": {"number_of_things": 2},
            }
            backend_data = (
                {"config_file": config_file_path}
                if backend == "db"
                else {"results_file_path": results_file_path}
            )
            args = dict(schema_path=schema_file_path)
            args.update(backend_data)
            psm = SamplePipestatManager(**args)
            for k, v in val_dict.items():
                psm.report(record_identifier=k, values=v, force_overwrite=True)

            if res_id == "nonexistent" and backend == "db":
                with pytest.raises(ColumnNotFoundError):
                    result = psm.select_records(
                        filter_conditions=[
                            {
                                "key": RECORD_IDENTIFIER,
                                "operator": "eq",
                                "value": rec_id,
                            }
                        ],
                        columns=[res_id],
                    )

            if res_id == "nonexistent" and backend == "file":
                with pytest.raises(ColumnNotFoundError):
                    result = psm.select_records(
                        filter_conditions=[
                            {
                                "key": RECORD_IDENTIFIER,
                                "operator": "eq",
                                "value": rec_id,
                            }
                        ],
                        columns=[res_id],
                    )
            #         assert len(result["records"]) == 0
            # if res_id == "nonexistent" and backend == "file":
            #     with pytest.raises(RecordNotFoundError):
            #         psm.retrieve_one(result_identifier=res_id, record_identifier=rec_id)

            # assert len(result['records'][0]) == 0


@pytest.mark.skipif(SERVICE_UNAVAILABLE, reason="requires postgres service to be available")
class TestRemoval:
    @pytest.mark.parametrize(["rec_id", "res_id", "val"], [("sample2", "number_of_things", 1)])
    @pytest.mark.parametrize("backend", ["file", "db"])
    def test_remove_basic(
        self,
        rec_id,
        res_id,
        val,
        config_file_path,
        results_file_path,
        schema_file_path,
        backend,
        val_dict,
    ):
        with NamedTemporaryFile() as f, ContextManagerDBTesting(DB_URL):
            results_file_path = f.name
            vals = [val_dict]
            args = dict(schema_path=schema_file_path, database_only=False)
            backend_data = (
                {"config_file": config_file_path}
                if backend == "db"
                else {"results_file_path": results_file_path}
            )
            args.update(backend_data)
            psm = SamplePipestatManager(**args)

            for val in vals:
                for key, value in val.items():
                    psm.report(record_identifier=key, values=value, force_overwrite=True)

            psm.remove(result_identifier=res_id, record_identifier=rec_id)

            col_name = res_id
            value = list(vals[0].values())[1][res_id]
            result = psm.select_records(
                filter_conditions=[
                    {
                        "key": col_name,
                        "operator": "eq",
                        "value": value,
                    }
                ]
            )
            assert len(result["records"]) == 0

    @pytest.mark.parametrize("rec_id", ["sample1"])
    @pytest.mark.parametrize("backend", ["file", "db"])
    def test_remove_record(
        self, rec_id, schema_file_path, config_file_path, results_file_path, backend, val_dict
    ):
        with NamedTemporaryFile() as f, ContextManagerDBTesting(DB_URL):
            results_file_path = f.name
            vals = [val_dict]
            args = dict(schema_path=schema_file_path, database_only=False)
            backend_data = (
                {"config_file": config_file_path}
                if backend == "db"
                else {"results_file_path": results_file_path}
            )
            args.update(backend_data)
            psm = SamplePipestatManager(**args)
            for val in vals:
                for key, value in val.items():
                    psm.report(record_identifier=key, values=value, force_overwrite=True)
            psm.remove(record_identifier=rec_id)
            col_name = list(list(vals[0].values())[0].keys())[0]
            value = list(list(vals[0].values())[0].values())[0]
            result = psm.select_records(
                filter_conditions=[
                    {
                        "key": col_name,
                        "operator": "eq",
                        "value": value,
                    }
                ]
            )
            assert len(result["records"]) == 0

    @pytest.mark.parametrize(
        ["rec_id", "res_id"], [("sample2", "nonexistent"), ("sample2", "bogus")]
    )
    @pytest.mark.parametrize("backend", ["file", "db"])
    def test_remove_nonexistent_result(
        self,
        rec_id,
        res_id,
        schema_file_path,
        config_file_path,
        results_file_path,
        backend,
    ):
        with NamedTemporaryFile() as f, ContextManagerDBTesting(DB_URL):
            results_file_path = f.name
            args = dict(schema_path=schema_file_path)
            backend_data = (
                {"config_file": config_file_path}
                if backend == "db"
                else {"results_file_path": results_file_path}
            )
            args.update(backend_data)
            psm = SamplePipestatManager(**args)
            assert not psm.remove(record_identifier=rec_id, result_identifier=res_id)

    @pytest.mark.parametrize("rec_id", ["nonexistent", "bogus"])
    @pytest.mark.parametrize("backend", ["file", "db"])
    def test_remove_nonexistent_record(
        self, rec_id, schema_file_path, config_file_path, results_file_path, backend
    ):
        with NamedTemporaryFile() as f, ContextManagerDBTesting(DB_URL):
            results_file_path = f.name
            args = dict(schema_path=schema_file_path)
            backend_data = (
                {"config_file": config_file_path}
                if backend == "db"
                else {"results_file_path": results_file_path}
            )
            args.update(backend_data)
            psm = SamplePipestatManager(**args)
            assert not psm.remove(record_identifier=rec_id)

    @pytest.mark.parametrize(["rec_id", "res_id"], [("sample3", "name_of_something")])
    @pytest.mark.parametrize("backend", ["file"])
    def test_last_result_removal_removes_record(
        self,
        rec_id,
        res_id,
        schema_file_path,
        config_file_path,
        results_file_path,
        backend,
    ):
        with NamedTemporaryFile() as f, ContextManagerDBTesting(DB_URL):
            results_file_path = f.name
            args = dict(schema_path=schema_file_path, database_only=False)
            backend_data = (
                {"config_file": config_file_path}
                if backend == "db"
                else {"results_file_path": results_file_path}
            )
            args.update(backend_data)
            psm = SamplePipestatManager(**args)
            psm.report(
                record_identifier=rec_id,
                values={res_id: "something"},
                force_overwrite=True,
            )
            assert psm.remove(record_identifier=rec_id, result_identifier=res_id)

            with pytest.raises(RecordNotFoundError):
                result = psm.retrieve_one(record_identifier=rec_id)


@pytest.mark.skipif(SERVICE_UNAVAILABLE, reason="requires postgres service to be available")
class TestNoRecordID:
    @pytest.mark.parametrize(
        "val",
        [
            {"name_of_something": "test_name"},
            {"number_of_things": 1},
            {"percentage_of_things": 10.1},
        ],
    )
    @pytest.mark.parametrize("backend", ["file", "db"])
    @pytest.mark.parametrize("pipeline_type", ["sample"])
    def test_report(
        self,
        val,
        config_file_path,
        schema_file_path,
        results_file_path,
        backend,
        pipeline_type,
    ):
        with NamedTemporaryFile() as f, ContextManagerDBTesting(DB_URL):
            results_file_path = f.name
            args = dict(
                schema_path=schema_file_path,
                record_identifier=CONST_REC_ID,
                database_only=False,
            )
            backend_data = (
                {"config_file": config_file_path}
                if backend == "db"
                else {"results_file_path": results_file_path}
            )
            args.update(backend_data)
            psm = SamplePipestatManager(**args)
            psm.report(values=val)
            val_name = list(val.keys())[0]
            assert psm.select_records(
                filter_conditions=[
                    {
                        "key": val_name,
                        "operator": "eq",
                        "value": val[val_name],
                    }
                ]
            )

    @pytest.mark.parametrize(
        "val",
        [
            {"name_of_something": "test_name"},
            {"number_of_things": 1},
        ],
    )
    @pytest.mark.parametrize("backend", ["file", "db"])
    def test_retrieve(self, val, config_file_path, schema_file_path, results_file_path, backend):
        with NamedTemporaryFile() as f, ContextManagerDBTesting(DB_URL):
            results_file_path = f.name
            args = dict(schema_path=schema_file_path, record_identifier=CONST_REC_ID)
            backend_data = (
                {"config_file": config_file_path}
                if backend == "db"
                else {"results_file_path": results_file_path}
            )
            args.update(backend_data)
            psm = SamplePipestatManager(**args)
            psm.report(record_identifier="constant_record_id", values=val, force_overwrite=True)
            retrieved_val = psm.select_records(
                filter_conditions=[
                    {
                        "key": "record_identifier",
                        "operator": "eq",
                        "value": "constant_record_id",
                    },
                ],
                columns=[list(val.keys())[0]],
            )["records"][0]
            assert str(list(val.keys())[0]) in list(retrieved_val.keys())

    @pytest.mark.parametrize(
        "val",
        [
            {"name_of_something": "test_name"},
            {"number_of_things": 1},
        ],
    )
    @pytest.mark.parametrize("backend", ["file", "db"])
    def test_remove(self, val, config_file_path, schema_file_path, results_file_path, backend):
        with NamedTemporaryFile() as f, ContextManagerDBTesting(DB_URL):
            results_file_path = f.name
            args = dict(schema_path=schema_file_path, record_identifier=CONST_REC_ID)
            backend_data = (
                {"config_file": config_file_path}
                if backend == "db"
                else {"results_file_path": results_file_path}
            )
            args.update(backend_data)
            psm = SamplePipestatManager(**args)
            psm.report(record_identifier="constant_record_id", values=val, force_overwrite=True)
            assert psm.remove(result_identifier=list(val.keys())[0])


def test_highlighting_works(highlight_schema_file_path, results_file_path):
    """the highlighted results are sourced from the schema and only ones
    that are indicated with 'highlight: true` are respected"""
    with NamedTemporaryFile() as f:
        results_file_path = f.name
        s = ParsedSchema(highlight_schema_file_path)
        schema_highlighted_results = [
            k for k, v in s.sample_level_data.items() if v.get("highlight") is True
        ]
        psm = SamplePipestatManager(
            results_file_path=results_file_path,
            schema_path=highlight_schema_file_path,
        )
        assert psm.highlighted_results == schema_highlighted_results


@pytest.mark.skipif(SERVICE_UNAVAILABLE, reason="requires service X to be available")
class TestEnvVars:
    def test_no_config__psm_is_built_from_env_vars(
        self, monkeypatch, results_file_path, schema_file_path
    ):
        """
        test that the object can be created if the arguments
        are provided as env vars
        """

        monkeypatch.setenv(ENV_VARS["record_identifier"], "sample1")
        monkeypatch.setenv(ENV_VARS["results_file"], results_file_path)
        monkeypatch.setenv(ENV_VARS["schema"], schema_file_path)
        try:
            SamplePipestatManager()
        except Exception as e:
            pytest.fail(f"Error during pipestat manager creation: {e}")

    # @pytest.mark.skip(reason="known failure for now with config file")
    def test_config__psm_is_built_from_config_file_env_var(self, monkeypatch, config_file_path):
        """PSM can be created from config parsed from env var value."""
        monkeypatch.setenv(ENV_VARS["config"], config_file_path)
        try:
            SamplePipestatManager()
        except Exception as e:
            pytest.fail(f"Error during pipestat manager creation: {e}")


def test_no_constructor_args__raises_expected_exception():
    """See Issue #3 in the repository."""
    with pytest.raises(SchemaNotFoundError):
        SamplePipestatManager()


def absolutize_file(f: str) -> str:
    return f if os.path.isabs(f) else get_data_file_path(f)


@pytest.mark.parametrize(
    ["schema_file_path", "exp_status_schema", "exp_status_schema_path"],
    [
        (absolutize_file(fn1), exp_status_schema, absolutize_file(fn2))
        for fn1, exp_status_schema, fn2 in [
            ("sample_output_schema.yaml", DEFAULT_STATUS_DATA, STATUS_SCHEMA),
            (
                "sample_output_schema__with_project_with_samples_with_status.yaml",
                COMMON_CUSTOM_STATUS_DATA,
                "sample_output_schema__with_project_with_samples_with_status.yaml",
            ),
            (
                "sample_output_schema__with_project_with_samples_without_status.yaml",
                DEFAULT_STATUS_DATA,
                STATUS_SCHEMA,
            ),
            (
                "sample_output_schema__with_project_without_samples_with_status.yaml",
                COMMON_CUSTOM_STATUS_DATA,
                "sample_output_schema__with_project_without_samples_with_status.yaml",
            ),
            (
                "sample_output_schema__with_project_without_samples_without_status.yaml",
                DEFAULT_STATUS_DATA,
                STATUS_SCHEMA,
            ),
            (
                "sample_output_schema__without_project_with_samples_with_status.yaml",
                COMMON_CUSTOM_STATUS_DATA,
                "sample_output_schema__without_project_with_samples_with_status.yaml",
            ),
            (
                "sample_output_schema__without_project_with_samples_without_status.yaml",
                DEFAULT_STATUS_DATA,
                STATUS_SCHEMA,
            ),
        ]
    ],
)
@pytest.mark.skipif(SERVICE_UNAVAILABLE, reason="requires service X to be available")
@pytest.mark.parametrize("backend_data", [BACKEND_KEY_FILE, BACKEND_KEY_DB], indirect=True)
def test_manager_has_correct_status_schema_and_status_schema_source(
    schema_file_path, exp_status_schema, exp_status_schema_path, backend_data
):
    psm = SamplePipestatManager(schema_path=schema_file_path, **backend_data)
    assert psm.cfg[STATUS_SCHEMA_KEY] == exp_status_schema
    assert psm.cfg[STATUS_SCHEMA_SOURCE_KEY] == exp_status_schema_path


@pytest.mark.skipif(SERVICE_UNAVAILABLE, reason="requires service X to be available")
class TestPipestatBoss:
    @pytest.mark.parametrize("backend", ["file", "db"])
    def test_basic_pipestatboss(
        self,
        config_file_path,
        output_schema_html_report,
        results_file_path,
        backend,
        values_sample,
        values_project,
    ):
        pipeline_list = ["sample", "project"]

        with NamedTemporaryFile() as f, ContextManagerDBTesting(DB_URL):
            results_file_path = f.name
            args = dict(schema_path=output_schema_html_report, database_only=False)
            backend_data = (
                {"config_file": config_file_path}
                if backend == "db"
                else {"results_file_path": results_file_path}
            )
            args.update(backend_data)

            psb = PipestatBoss(pipeline_list=pipeline_list, **args)

            for i in values_sample:
                for r, v in i.items():
                    psb.samplemanager.report(record_identifier=r, values=v, force_overwrite=True)
                    psb.samplemanager.set_status(record_identifier=r, status_identifier="running")
            for i in values_project:
                for r, v in i.items():
                    psb.projectmanager.report(record_identifier=r, values=v, force_overwrite=True)
                    psb.projectmanager.set_status(record_identifier=r, status_identifier="running")


@pytest.mark.skipif(SERVICE_UNAVAILABLE, reason="requires service X to be available")
class TestHTMLReport:
    @pytest.mark.parametrize("backend", ["file", "db"])
    def test_basics_samples_html_report(
        self,
        config_file_path,
        output_schema_html_report,
        results_file_path,
        backend,
        values_sample,
    ):
        with NamedTemporaryFile() as f, ContextManagerDBTesting(DB_URL):
            results_file_path = f.name
            args = dict(schema_path=output_schema_html_report, database_only=False)
            backend_data = (
                {"config_file": config_file_path}
                if backend == "db"
                else {"results_file_path": results_file_path}
            )
            args.update(backend_data)
            psm = SamplePipestatManager(**args)

            for i in values_sample:
                for r, v in i.items():
                    psm.report(record_identifier=r, values=v, force_overwrite=True)
                    psm.set_status(record_identifier=r, status_identifier="running")

            htmlreportpath = psm.summarize(amendment="")
            assert htmlreportpath is not None

    @pytest.mark.parametrize("backend", ["file", "db"])
    def test_basics_project_html_report(
        self,
        config_file_path,
        output_schema_html_report,
        results_file_path,
        backend,
        values_project,
    ):
        with NamedTemporaryFile() as f, ContextManagerDBTesting(DB_URL):
            results_file_path = f.name
            args = dict(schema_path=output_schema_html_report, database_only=False)
            backend_data = (
                {"config_file": config_file_path}
                if backend == "db"
                else {"results_file_path": results_file_path}
            )
            args.update(backend_data)
            # project level
            psm = ProjectPipestatManager(**args)

            for i in values_project:
                for r, v in i.items():
                    psm.report(
                        record_identifier=r,
                        values=v,
                        force_overwrite=True,
                    )
                    psm.set_status(record_identifier=r, status_identifier="running")

            htmlreportpath = psm.summarize(amendment="")
            assert htmlreportpath is not None


@pytest.mark.skipif(SERVICE_UNAVAILABLE, reason="requires service X to be available")
class TestTableCreation:
    @pytest.mark.parametrize("backend", ["file", "db"])
    def test_basics_table_for_samples(
        self,
        config_file_path,
        output_schema_html_report,
        results_file_path,
        backend,
        values_sample,
    ):
        with NamedTemporaryFile() as f, ContextManagerDBTesting(DB_URL):
            results_file_path = f.name
            args = dict(schema_path=output_schema_html_report, database_only=False)
            backend_data = (
                {"config_file": config_file_path}
                if backend == "db"
                else {"results_file_path": results_file_path}
            )
            args.update(backend_data)
            psm = SamplePipestatManager(**args)

            for i in values_sample:
                for r, v in i.items():
                    psm.report(record_identifier=r, values=v, force_overwrite=True)
                    psm.set_status(record_identifier=r, status_identifier="running")

            table_paths = psm.table()
            assert table_paths is not None

    @pytest.mark.parametrize("backend", ["file", "db"])
    def test_basics_table_for_project(
        self,
        config_file_path,
        output_schema_html_report,
        results_file_path,
        backend,
        values_project,
    ):
        with NamedTemporaryFile() as f, ContextManagerDBTesting(DB_URL):
            results_file_path = f.name
            args = dict(schema_path=output_schema_html_report, database_only=False)
            backend_data = (
                {"config_file": config_file_path}
                if backend == "db"
                else {"results_file_path": results_file_path}
            )
            args.update(backend_data)
            psm = ProjectPipestatManager(**args)

            for i in values_project:
                for r, v in i.items():
                    psm.report(record_identifier=r, values=v, force_overwrite=True)
                    psm.set_status(record_identifier=r, status_identifier="running")

            table_paths = psm.table()
            assert table_paths is not None


@pytest.mark.skipif(SERVICE_UNAVAILABLE, reason="requires service X to be available")
class TestPipestatCLI:
    @pytest.mark.parametrize(
        ["rec_id", "val"],
        [
            ("sample1", {"name_of_something": "test_name"}),
        ],
    )
    @pytest.mark.parametrize("backend", ["file", "db"])
    def test_basics(
        self,
        rec_id,
        val,
        config_file_path,
        schema_file_path,
        results_file_path,
        backend,
    ):
        with NamedTemporaryFile() as f, ContextManagerDBTesting(DB_URL):
            results_file_path = f.name
            args = dict(schema_path=schema_file_path, database_only=False)
            backend_data = (
                {"config_file": config_file_path}
                if backend == "db"
                else {"results_file_path": results_file_path}
            )
            args.update(backend_data)

            # report
            if backend != "db":
                x = [
                    "report",
                    "--record-identifier",
                    rec_id,
                    "--result-identifier",
                    list(val.keys())[0],
                    "--value",
                    list(val.values())[0],
                    "--results-file",
                    results_file_path,
                    "--schema",
                    schema_file_path,
                ]
            else:
                x = [
                    "report",
                    "--record-identifier",
                    rec_id,
                    "--result-identifier",
                    list(val.keys())[0],
                    "--value",
                    list(val.values())[0],
                    "--config-file",
                    config_file_path,
                    "--schema",
                    schema_file_path,
                ]

            with pytest.raises(
                SystemExit
            ):  # pipestat cli normal behavior is to end with a "sys.exit(0)"
                main(test_args=x)

            # retrieve
            if backend != "db":
                x = [
                    "retrieve",
                    "--record-identifier",
                    rec_id,
                    "--result-identifier",
                    list(val.keys())[0],
                    "--value",
                    list(val.values())[0],
                    "--results-file",
                    results_file_path,
                    "--schema",
                    schema_file_path,
                ]
            else:
                x = [
                    "retrieve",
                    "--record-identifier",
                    rec_id,
                    "--result-identifier",
                    list(val.keys())[0],
                    "--value",
                    list(val.values())[0],
                    "--config-file",
                    config_file_path,
                    "--schema",
                    schema_file_path,
                ]

            with pytest.raises(
                SystemExit
            ):  # pipestat cli normal behavior is to end with a "sys.exit(0)"
                main(test_args=x)


@pytest.mark.skipif(SERVICE_UNAVAILABLE, reason="requires service X to be available")
class TestFileTypeLinking:
    @pytest.mark.parametrize("backend", ["file", "db"])
    def test_linking(
        self,
        config_file_path,
        output_schema_as_JSON_schema,
        results_file_path,
        backend,
        values_complex_linking,
    ):
        with NamedTemporaryFile() as f, TemporaryDirectory() as d, ContextManagerDBTesting(DB_URL):
            results_file_path = f.name
            temp_dir = d
            args = dict(schema_path=output_schema_as_JSON_schema, database_only=False)
            backend_data = (
                {"config_file": config_file_path}
                if backend == "db"
                else {"results_file_path": results_file_path}
            )
            args.update(backend_data)
            psm = SamplePipestatManager(**args)
            schema = ParsedSchema(output_schema_as_JSON_schema)
            print(schema)

            for i in values_complex_linking:
                for r, v in i.items():
                    psm.report(record_identifier=r, values=v, force_overwrite=True)
                    psm.set_status(record_identifier=r, status_identifier="running")

            os.mkdir(temp_dir + "/test_file_links")
            output_dir = get_data_file_path(temp_dir + "/test_file_links")
            try:
                linkdir = psm.link(link_dir=output_dir)
            except Exception:
                assert False

            # Test simple
            for root, dirs, files in os.walk(os.path.join(linkdir, "output_file")):
                assert "sample1_output_file_ex1.txt" in files
            # Test complex types
            for root, dirs, files in os.walk(os.path.join(linkdir, "output_file_in_object")):
                assert "sample2_example_property_1_ex1.txt" in files

            for root, dirs, files in os.walk(os.path.join(linkdir, "output_file_nested_object")):
                # TODO This example will have collision if the file names and property names are the same
                print(files)


@pytest.mark.skipif(SERVICE_UNAVAILABLE, reason="requires service X to be available")
class TestTimeStamp:
    @pytest.mark.parametrize(
        ["rec_id", "val"],
        [
            ("sample1", {"name_of_something": "test_name"}),
        ],
    )
    @pytest.mark.parametrize("backend", ["file", "db"])
    def test_basic_time_stamp(
        self,
        rec_id,
        val,
        config_file_path,
        schema_file_path,
        results_file_path,
        backend,
    ):
        with NamedTemporaryFile() as f, ContextManagerDBTesting(DB_URL):
            results_file_path = f.name
            args = dict(schema_path=schema_file_path, database_only=False)
            backend_data = (
                {"config_file": config_file_path}
                if backend == "db"
                else {"results_file_path": results_file_path}
            )
            args.update(backend_data)
            psm = SamplePipestatManager(**args)
            psm.report(record_identifier=rec_id, values=val, force_overwrite=True)

            # CHECK CREATION AND MODIFY TIME EXIST

            created = psm.select_records(
                filter_conditions=[
                    {
                        "key": "record_identifier",
                        "operator": "eq",
                        "value": rec_id,
                    },
                ],
                columns=[CREATED_TIME],
            )["records"][0][CREATED_TIME]

            modified = psm.select_records(
                filter_conditions=[
                    {
                        "key": "record_identifier",
                        "operator": "eq",
                        "value": rec_id,
                    },
                ],
                columns=[MODIFIED_TIME],
            )["records"][0][MODIFIED_TIME]

            assert created is not None
            assert modified is not None
            assert created == modified
            # Report new
            val = {"number_of_things": 1}
            time.sleep(
                1
            )  # The filebackend is so fast that the updated time will equal the created time
            psm.report(record_identifier="sample1", values=val, force_overwrite=True)
            # CHECK MODIFY TIME DIFFERS FROM CREATED TIME
            created = psm.select_records(
                filter_conditions=[
                    {
                        "key": "record_identifier",
                        "operator": "eq",
                        "value": rec_id,
                    },
                ],
                columns=[CREATED_TIME],
            )["records"][0][CREATED_TIME]

            modified = psm.select_records(
                filter_conditions=[
                    {
                        "key": "record_identifier",
                        "operator": "eq",
                        "value": rec_id,
                    },
                ],
                columns=[MODIFIED_TIME],
            )["records"][0][MODIFIED_TIME]

            assert created != modified

    @pytest.mark.parametrize("backend", ["db", "file"])
    def test_list_recent_results(
        self,
        config_file_path,
        schema_file_path,
        results_file_path,
        backend,
    ):
        with NamedTemporaryFile() as f, ContextManagerDBTesting(DB_URL):
            results_file_path = f.name
            args = dict(schema_path=schema_file_path, database_only=False)
            backend_data = (
                {"config_file": config_file_path}
                if backend == "db"
                else {"results_file_path": results_file_path}
            )
            args.update(backend_data)
            psm = SamplePipestatManager(**args)

            # Report a few values
            val = {"number_of_things": 1}
            for i in range(10):
                rid = "sample" + str(i)
                psm.report(record_identifier=rid, values=val, force_overwrite=True)

            # Modify a couple of records
            val = {"number_of_things": 2}
            psm.report(record_identifier="sample3", values=val, force_overwrite=True)
            psm.report(record_identifier="sample4", values=val, force_overwrite=True)

            # Test default
            results = psm.list_recent_results()
            assert len(results["records"]) == 10

            # Test limit
            results = psm.list_recent_results(limit=2)
            assert len(results["records"]) == 2

            # Test garbled time raises error
            with pytest.raises(InvalidTimeFormatError):
                psm.list_recent_results(start="2100-01-01dsfds", end="1970-01-01")

            # Test large window
            results = psm.list_recent_results(start="2100-01-01 0:0:0", end="1970-01-01 0:0:0")
            assert len(results["records"]) == 10


@pytest.mark.skipif(SERVICE_UNAVAILABLE, reason="requires service X to be available")
class TestSelectRecords:
    @pytest.mark.parametrize("backend", ["file", "db"])
    def test_select_records_basic(
        self,
        config_file_path,
        results_file_path,
        recursive_schema_file_path,
        backend,
        range_values,
    ):
        with NamedTemporaryFile() as f, ContextManagerDBTesting(DB_URL):
            results_file_path = f.name
            args = dict(schema_path=recursive_schema_file_path, database_only=False)
            backend_data = (
                {"config_file": config_file_path}
                if backend == "db"
                else {"results_file_path": results_file_path}
            )
            args.update(backend_data)
            psm = SamplePipestatManager(**args)

            for i in range_values:
                r_id = i[0]
                val = i[1]
                psm.report(record_identifier=r_id, values=val, force_overwrite=True)

            result1 = psm.select_records(
                filter_conditions=[
                    {
                        "key": "number_of_things",
                        "operator": "ge",
                        "value": 80,
                    },
                ],
            )

            assert len(result1["records"]) == 4

            result1 = psm.select_records(
                filter_conditions=[
                    {
                        "key": "number_of_things",
                        "operator": "ge",
                        "value": 80,
                    },
                    {
                        "key": "percentage_of_things",
                        "operator": "eq",
                        "value": 1,
                    },
                ],
            )

            assert len(result1["records"]) == 2

            result1 = psm.select_records(
                filter_conditions=[
                    {
                        "key": "number_of_things",
                        "operator": "ge",
                        "value": 80,
                    },
                    {
                        "key": "percentage_of_things",
                        "operator": "eq",
                        "value": 1,
                    },
                ],
                bool_operator="OR",
            )
            assert len(result1["records"]) == 8

    @pytest.mark.parametrize("backend", ["file", "db"])
    def test_select_records_columns(
        self,
        config_file_path,
        results_file_path,
        recursive_schema_file_path,
        backend,
        range_values,
    ):
        with NamedTemporaryFile() as f, ContextManagerDBTesting(DB_URL):
            results_file_path = f.name
            args = dict(schema_path=recursive_schema_file_path, database_only=False)
            backend_data = (
                {"config_file": config_file_path}
                if backend == "db"
                else {"results_file_path": results_file_path}
            )
            args.update(backend_data)
            psm = SamplePipestatManager(**args)

            for i in range_values[:2]:
                r_id = i[0]
                val = i[1]
                psm.report(record_identifier=r_id, values=val, force_overwrite=True)

            result1 = psm.select_records(
                filter_conditions=[
                    {
                        "key": "number_of_things",
                        "operator": "ge",
                        "value": 0,
                    },
                ],
                columns=["number_of_things"],
            )

            print(result1)
            assert len(result1["records"][0]) == 2

    @pytest.mark.parametrize("backend", [BACKEND_KEY_FILE, BACKEND_KEY_DB])
    def test_select_records_columns_record_identifier(
        self,
        config_file_path,
        results_file_path,
        recursive_schema_file_path,
        backend,
        range_values,
    ):
        with NamedTemporaryFile() as f, ContextManagerDBTesting(DB_URL):
            results_file_path = f.name
            args = dict(schema_path=recursive_schema_file_path, database_only=False)
            backend_data = (
                {"config_file": config_file_path}
                if backend == "db"
                else {"results_file_path": results_file_path}
            )
            args.update(backend_data)
            psm = SamplePipestatManager(**args)

            for i in range_values[:2]:
                r_id = i[0]
                val = i[1]
                psm.report(record_identifier=r_id, values=val, force_overwrite=True)

            result1 = psm.select_records(
                columns=["record_identifier"],
            )
            assert len(list(result1["records"][0].keys())) == 1

    @pytest.mark.parametrize("backend", ["file", "db"])
    def test_select_no_filter(
        self,
        config_file_path,
        results_file_path,
        recursive_schema_file_path,
        backend,
        range_values,
    ):
        with NamedTemporaryFile() as f, ContextManagerDBTesting(DB_URL):
            results_file_path = f.name
            args = dict(schema_path=recursive_schema_file_path, database_only=False)
            backend_data = (
                {"config_file": config_file_path}
                if backend == "db"
                else {"results_file_path": results_file_path}
            )
            args.update(backend_data)
            psm = SamplePipestatManager(**args)

            for i in range_values[:2]:
                r_id = i[0]
                val = i[1]
                psm.report(record_identifier=r_id, values=val, force_overwrite=True)

            result1 = psm.select_records()

            print(result1)
            assert len(result1["records"]) == 2

    @pytest.mark.parametrize("backend", ["file", "db"])
    def test_select_no_filter_limit(
        self,
        config_file_path,
        results_file_path,
        recursive_schema_file_path,
        backend,
        range_values,
    ):
        with NamedTemporaryFile() as f, ContextManagerDBTesting(DB_URL):
            results_file_path = f.name
            args = dict(schema_path=recursive_schema_file_path, database_only=False)
            backend_data = (
                {"config_file": config_file_path}
                if backend == "db"
                else {"results_file_path": results_file_path}
            )
            args.update(backend_data)
            psm = SamplePipestatManager(**args)

            for i in range_values[:2]:
                r_id = i[0]
                val = i[1]
                psm.report(record_identifier=r_id, values=val, force_overwrite=True)

            result1 = psm.select_records(limit=1)

            print(result1)
            assert len(result1["records"]) == 1

    @pytest.mark.parametrize("backend", ["file", "db"])
    def test_select_records_bad_operator_bad_key(
        self,
        config_file_path,
        results_file_path,
        recursive_schema_file_path,
        backend,
        range_values,
    ):
        with NamedTemporaryFile() as f, ContextManagerDBTesting(DB_URL):
            results_file_path = f.name
            args = dict(schema_path=recursive_schema_file_path, database_only=False)
            backend_data = (
                {"config_file": config_file_path}
                if backend == "db"
                else {"results_file_path": results_file_path}
            )
            args.update(backend_data)
            psm = SamplePipestatManager(**args)

            for i in range_values[:2]:
                r_id = i[0]
                val = i[1]
                psm.report(record_identifier=r_id, values=val, force_overwrite=True)

            with pytest.raises(ValueError):
                # Unknown operator raises error
                result20 = psm.select_records(
                    # columns=["md5sum"],
                    filter_conditions=[
                        {
                            "key": ["output_file_in_object_nested", "prop1", "prop2"],
                            "operator": "bad_operator",
                            "value": [7, 21],
                        },
                    ],
                    limit=50,
                    bool_operator="or",
                )

            with pytest.raises(ValueError):
                # bad key raises error
                psm.select_records(
                    filter_conditions=[
                        {
                            "_garbled_key": "number_of_things",
                            "operator": "eq",
                            "value": 0,
                        }
                    ],
                    limit=50,
                    bool_operator="or",
                )

    @pytest.mark.parametrize("backend", ["db"])
    def test_select_records_column_doesnt_exist(
        self,
        config_file_path,
        results_file_path,
        recursive_schema_file_path,
        backend,
        range_values,
    ):
        with NamedTemporaryFile() as f, ContextManagerDBTesting(DB_URL):
            results_file_path = f.name
            args = dict(schema_path=recursive_schema_file_path, database_only=False)
            backend_data = (
                {"config_file": config_file_path}
                if backend == "db"
                else {"results_file_path": results_file_path}
            )
            args.update(backend_data)
            psm = SamplePipestatManager(**args)

            for i in range_values[:2]:
                r_id = i[0]
                val = i[1]
                psm.report(record_identifier=r_id, values=val, force_overwrite=True)

            if backend == "db":
                with pytest.raises(ValueError):
                    # Column doesn't exist raises error
                    psm.select_records(
                        filter_conditions=[
                            {
                                "key": "not_number_of_things",
                                "operator": "eq",
                                "value": 0,
                            },
                        ],
                        limit=50,
                        bool_operator="or",
                    )
<<<<<<< HEAD

    @pytest.mark.parametrize("backend", ["file", "db"])
    def test_select_records_complex_result(
        self,
        config_file_path,
        results_file_path,
        recursive_schema_file_path,
        backend,
        range_values,
    ):
        with NamedTemporaryFile() as f, ContextManagerDBTesting(DB_URL):
            results_file_path = f.name
            args = dict(schema_path=recursive_schema_file_path, database_only=False)
            backend_data = (
                {"config_file": config_file_path}
                if backend == "db"
                else {"results_file_path": results_file_path}
            )
            args.update(backend_data)
            psm = SamplePipestatManager(**args)

            for i in range_values[:2]:
                r_id = i[0]
                val = i[1]
                psm.report(record_identifier=r_id, values=val, force_overwrite=True)

            result = psm.select_records(
                filter_conditions=[
                    {
                        "key": ["output_image", "path"],
                        "operator": "eq",
                        "value": "path_to_1",
                    },
                ],
            )

            result = psm.select_records(
                filter_conditions=[
                    {
                        "key": ["output_file_in_object_nested", "prop1", "prop2"],
                        "operator": "eq",
                        "value": 1,
                    },
                ],
            )

    @pytest.mark.parametrize("backend", ["file", "db"])
    def test_select_records_retrieve_one(
        self,
        config_file_path,
        results_file_path,
        recursive_schema_file_path,
        backend,
        range_values,
    ):
        with NamedTemporaryFile() as f, ContextManagerDBTesting(DB_URL):
            results_file_path = f.name
            args = dict(schema_path=recursive_schema_file_path, database_only=False)
            backend_data = (
                {"config_file": config_file_path}
                if backend == "db"
                else {"results_file_path": results_file_path}
            )
            args.update(backend_data)
            psm = SamplePipestatManager(**args)

            for i in range_values[:6]:
                r_id = i[0]
                val = i[1]
                psm.report(record_identifier=r_id, values=val, force_overwrite=True)

            # Gets one or many records
            result1 = psm.retrieve_one(record_identifier="sample1")

            assert result1["record_identifier"] == "sample1"

    @pytest.mark.parametrize("backend", ["file", "db"])
    def test_select_records_retrieve_many(
        self,
        config_file_path,
        results_file_path,
        recursive_schema_file_path,
        backend,
        range_values,
    ):
        with NamedTemporaryFile() as f, ContextManagerDBTesting(DB_URL):
            results_file_path = f.name
            args = dict(schema_path=recursive_schema_file_path, database_only=False)
            backend_data = (
                {"config_file": config_file_path}
                if backend == "db"
                else {"results_file_path": results_file_path}
            )
            args.update(backend_data)
            psm = SamplePipestatManager(**args)

            for i in range_values[:6]:
                r_id = i[0]
                val = i[1]
                psm.report(record_identifier=r_id, values=val, force_overwrite=True)

            result = psm.retrieve_many(["sample1", "sample3", "sample5"])
            assert len(result["records"]) == 3

            assert result["records"][2]["record_identifier"] == "sample5"

    @pytest.mark.parametrize("backend", ["db"])
    def test_select_records_retrieve_result(
        self,
        config_file_path,
        results_file_path,
        recursive_schema_file_path,
        backend,
        range_values,
    ):
        with NamedTemporaryFile() as f, ContextManagerDBTesting(DB_URL):
            results_file_path = f.name
            args = dict(schema_path=recursive_schema_file_path, database_only=False)
            backend_data = (
                {"config_file": config_file_path}
                if backend == "db"
                else {"results_file_path": results_file_path}
            )
            args.update(backend_data)
            psm = SamplePipestatManager(**args)

            for i in range_values[:2]:
                r_id = i[0]
                val = i[1]
                psm.report(record_identifier=r_id, values=val, force_overwrite=True)

            # Gets one or many records
            result1 = psm.retrieve_one(record_identifier="sample1", result_identifier="md5sum")
            result2 = psm.retrieve_one(record_identifier="sample1")

            assert result1 == "hash1"
            assert len(result2.keys()) == 16

    @pytest.mark.parametrize("backend", ["db", "file"])
    def test_select_records_retrieve_multi_result(
        self,
        config_file_path,
        results_file_path,
        recursive_schema_file_path,
        backend,
        range_values,
    ):
        with NamedTemporaryFile() as f, ContextManagerDBTesting(DB_URL):
            results_file_path = f.name
            args = dict(schema_path=recursive_schema_file_path, database_only=False)
            backend_data = (
                {"config_file": config_file_path}
                if backend == "db"
                else {"results_file_path": results_file_path}
            )
            args.update(backend_data)
            psm = SamplePipestatManager(**args)

            for i in range_values[:2]:
                r_id = i[0]
                val = i[1]
                psm.report(record_identifier=r_id, values=val, force_overwrite=True)

            # Gets one or many records
            result1 = psm.retrieve_one(
                record_identifier="sample1", result_identifier=["md5sum", "number_of_things"]
            )
            print(result1)

    @pytest.mark.parametrize("backend", ["file", "db"])
    def test_select_records_retrieve_many_result(
        self,
        config_file_path,
        results_file_path,
        recursive_schema_file_path,
        backend,
        range_values,
    ):
        with NamedTemporaryFile() as f, ContextManagerDBTesting(DB_URL):
            results_file_path = f.name
            args = dict(schema_path=recursive_schema_file_path, database_only=False)
            backend_data = (
                {"config_file": config_file_path}
                if backend == "db"
                else {"results_file_path": results_file_path}
            )
            args.update(backend_data)
            psm = SamplePipestatManager(**args)

            for i in range_values[:2]:
                r_id = i[0]
                val = i[1]
                psm.report(record_identifier=r_id, values=val, force_overwrite=True)

            # Gets one or many records
            result1 = psm.retrieve_many(
                record_identifiers=["sample0", "sample1"], result_identifier="md5sum"
            )

            assert len(result1["records"]) == 2

    @pytest.mark.parametrize("backend", ["file", "db"])
    def test_select_distinct(
        self,
        config_file_path,
        results_file_path,
        recursive_schema_file_path,
        backend,
        range_values,
    ):
        with NamedTemporaryFile() as f, ContextManagerDBTesting(DB_URL):
            results_file_path = f.name
            args = dict(schema_path=recursive_schema_file_path, database_only=False)
            backend_data = (
                {"config_file": config_file_path}
                if backend == "db"
                else {"results_file_path": results_file_path}
            )
            args.update(backend_data)
            psm = SamplePipestatManager(**args)

            for i in range_values[:10]:
                r_id = i[0]
                val = i[1]
                psm.report(record_identifier=r_id, values=val, force_overwrite=True)

            for i in range(0, 10, 2):
                r_id = "sample" + str(i)
                val = {
                    "md5sum": "hash0",
                    "number_of_things": 500,
                }
                # Overwrite a couple of results such that they are not all unique
                psm.report(record_identifier=r_id, values=val, force_overwrite=True)

            val = {
                "number_of_things": 900,
            }
            psm.report(record_identifier="sample2", values=val, force_overwrite=True)
            # Gets one or many records
            result1 = psm.select_distinct(
                columns=["md5sum", "number_of_things", "record_identifier"]
            )
            assert len(result1) == 10
            result2 = psm.select_distinct(columns=["md5sum", "number_of_things"])
            assert len(result2) == 7
            result3 = psm.select_distinct(columns=["md5sum"])
            assert len(result3) == 6

    @pytest.mark.parametrize("backend", ["file", "db"])
    def test_select_distinct_string(
        self,
        config_file_path,
        results_file_path,
        recursive_schema_file_path,
        backend,
        range_values,
    ):
        with NamedTemporaryFile() as f, ContextManagerDBTesting(DB_URL):
            results_file_path = f.name
            args = dict(schema_path=recursive_schema_file_path, database_only=False)
            backend_data = (
                {"config_file": config_file_path}
                if backend == "db"
                else {"results_file_path": results_file_path}
            )
            args.update(backend_data)
            psm = SamplePipestatManager(**args)

            for i in range_values[:10]:
                r_id = i[0]
                val = i[1]
                psm.report(record_identifier=r_id, values=val, force_overwrite=True)

            for i in range(0, 10, 2):
                r_id = "sample" + str(i)
                val = {
                    "md5sum": "hash0",
                    "number_of_things": 500,
                }
                # Overwrite a couple of results such that they are not all unique
                psm.report(record_identifier=r_id, values=val, force_overwrite=True)

            val = {
                "number_of_things": 900,
            }
            psm.report(record_identifier="sample2", values=val, force_overwrite=True)
            # Gets one or many records
            result3 = psm.select_distinct(columns="md5sum")
            assert len(result3) == 6


class TestPipestatIter:
    @pytest.mark.parametrize("backend", ["file", "db"])
    def test_pipestat_iter(
        self,
        config_file_path,
        results_file_path,
        recursive_schema_file_path,
        backend,
        range_values,
    ):
        with NamedTemporaryFile() as f, ContextManagerDBTesting(DB_URL):
            results_file_path = f.name
            args = dict(schema_path=recursive_schema_file_path, database_only=False)
            backend_data = (
                {"config_file": config_file_path}
                if backend == "db"
                else {"results_file_path": results_file_path}
            )
            args.update(backend_data)
            psm = SamplePipestatManager(**args)

            for i in range_values[:12]:
                r_id = i[0]
                val = i[1]
                psm.report(record_identifier=r_id, values=val, force_overwrite=True)

            cursor = 10
            limit = 6
            count = 0
            for j in psm.__iter__(cursor=cursor, limit=limit):
                count += 1

            if backend == "db":
                assert count == 2
            if backend == "file":
                assert count == 6


class TestMultiResultFiles:
    @pytest.mark.parametrize("backend", ["file"])
    def test_multi_results_not_implemented(
        self,
        config_file_path,
        results_file_path,
        recursive_schema_file_path,
        backend,
        range_values,
    ):
        with NamedTemporaryFile() as f, TemporaryDirectory() as d, ContextManagerDBTesting(DB_URL):
            results_file_path = f.name
            temp_dir = d
            single_results_file_path = "{record_identifier}_results.yaml"
            results_file_path = os.path.join(temp_dir, single_results_file_path)
            args = dict(schema_path=recursive_schema_file_path, database_only=False)
            backend_data = {"results_file_path": results_file_path}
            args.update(backend_data)

            with pytest.raises(NotImplementedError):
                psm = SamplePipestatManager(**args)

    @pytest.mark.parametrize("backend", ["file"])
    def test_multi_results_basic(
        self,
        config_file_path,
        results_file_path,
        recursive_schema_file_path,
        backend,
        range_values,
    ):
        with TemporaryDirectory() as d, ContextManagerDBTesting(DB_URL):
            temp_dir = d
            single_results_file_path = "{record_identifier}_results.yaml"
            results_file_path = os.path.join(temp_dir, single_results_file_path)
            args = dict(schema_path=recursive_schema_file_path, database_only=False)
            n = 3

            for i in range_values[:n]:
                r_id = i[0]
                val = i[1]
                backend_data = {"record_identifier": r_id, "results_file_path": results_file_path}
                args.update(backend_data)
                psm = SamplePipestatManager(**args)
                psm.report(record_identifier=r_id, values=val, force_overwrite=True)

            files = glob.glob(os.path.dirname(psm.file) + "**/*.yaml")
            assert len(files) == n

    @pytest.mark.parametrize("backend", ["file"])
    def test_multi_results_summarize(
        self,
        config_file_path,
        results_file_path,
        recursive_schema_file_path,
        backend,
        range_values,
    ):
        with TemporaryDirectory() as d, ContextManagerDBTesting(DB_URL):
            temp_dir = d
            single_results_file_path = "{record_identifier}/results.yaml"
            results_file_path = os.path.join(temp_dir, single_results_file_path)
            args = dict(schema_path=recursive_schema_file_path, database_only=False)
            n = 3

            for i in range_values[:n]:
                r_id = i[0]
                val = i[1]
                backend_data = {"record_identifier": r_id, "results_file_path": results_file_path}
                args.update(backend_data)
                psm = SamplePipestatManager(**args)
                psm.report(record_identifier=r_id, values=val, force_overwrite=True)

=======

    @pytest.mark.parametrize("backend", ["file", "db"])
    def test_select_records_complex_result(
        self,
        config_file_path,
        results_file_path,
        recursive_schema_file_path,
        backend,
        range_values,
    ):
        with NamedTemporaryFile() as f, ContextManagerDBTesting(DB_URL):
            results_file_path = f.name
            args = dict(schema_path=recursive_schema_file_path, database_only=False)
            backend_data = (
                {"config_file": config_file_path}
                if backend == "db"
                else {"results_file_path": results_file_path}
            )
            args.update(backend_data)
            psm = SamplePipestatManager(**args)

            for i in range_values[:2]:
                r_id = i[0]
                val = i[1]
                psm.report(record_identifier=r_id, values=val, force_overwrite=True)

            result = psm.select_records(
                filter_conditions=[
                    {
                        "key": ["output_image", "path"],
                        "operator": "eq",
                        "value": "path_to_1",
                    },
                ],
            )

            result = psm.select_records(
                filter_conditions=[
                    {
                        "key": ["output_file_in_object_nested", "prop1", "prop2"],
                        "operator": "eq",
                        "value": 1,
                    },
                ],
            )

    @pytest.mark.parametrize("backend", ["file", "db"])
    def test_select_records_retrieve_one(
        self,
        config_file_path,
        results_file_path,
        recursive_schema_file_path,
        backend,
        range_values,
    ):
        with NamedTemporaryFile() as f, ContextManagerDBTesting(DB_URL):
            results_file_path = f.name
            args = dict(schema_path=recursive_schema_file_path, database_only=False)
            backend_data = (
                {"config_file": config_file_path}
                if backend == "db"
                else {"results_file_path": results_file_path}
            )
            args.update(backend_data)
            psm = SamplePipestatManager(**args)

            for i in range_values[:6]:
                r_id = i[0]
                val = i[1]
                psm.report(record_identifier=r_id, values=val, force_overwrite=True)

            # Gets one or many records
            result1 = psm.retrieve_one(record_identifier="sample1")

            assert result1["record_identifier"] == "sample1"

    @pytest.mark.parametrize("backend", ["file", "db"])
    def test_select_records_retrieve_many(
        self,
        config_file_path,
        results_file_path,
        recursive_schema_file_path,
        backend,
        range_values,
    ):
        with NamedTemporaryFile() as f, ContextManagerDBTesting(DB_URL):
            results_file_path = f.name
            args = dict(schema_path=recursive_schema_file_path, database_only=False)
            backend_data = (
                {"config_file": config_file_path}
                if backend == "db"
                else {"results_file_path": results_file_path}
            )
            args.update(backend_data)
            psm = SamplePipestatManager(**args)

            for i in range_values[:6]:
                r_id = i[0]
                val = i[1]
                psm.report(record_identifier=r_id, values=val, force_overwrite=True)

            result = psm.retrieve_many(["sample1", "sample3", "sample5"])
            assert len(result["records"]) == 3

            assert result["records"][2]["record_identifier"] == "sample5"

    @pytest.mark.parametrize("backend", ["db"])
    def test_select_records_retrieve_result(
        self,
        config_file_path,
        results_file_path,
        recursive_schema_file_path,
        backend,
        range_values,
    ):
        with NamedTemporaryFile() as f, ContextManagerDBTesting(DB_URL):
            results_file_path = f.name
            args = dict(schema_path=recursive_schema_file_path, database_only=False)
            backend_data = (
                {"config_file": config_file_path}
                if backend == "db"
                else {"results_file_path": results_file_path}
            )
            args.update(backend_data)
            psm = SamplePipestatManager(**args)

            for i in range_values[:2]:
                r_id = i[0]
                val = i[1]
                psm.report(record_identifier=r_id, values=val, force_overwrite=True)

            # Gets one or many records
            result1 = psm.retrieve_one(record_identifier="sample1", result_identifier="md5sum")
            result2 = psm.retrieve_one(record_identifier="sample1")

            assert result1 == "hash1"
            assert len(result2.keys()) == 16

    @pytest.mark.parametrize("backend", ["db", "file"])
    def test_select_records_retrieve_multi_result(
        self,
        config_file_path,
        results_file_path,
        recursive_schema_file_path,
        backend,
        range_values,
    ):
        with NamedTemporaryFile() as f, ContextManagerDBTesting(DB_URL):
            results_file_path = f.name
            args = dict(schema_path=recursive_schema_file_path, database_only=False)
            backend_data = (
                {"config_file": config_file_path}
                if backend == "db"
                else {"results_file_path": results_file_path}
            )
            args.update(backend_data)
            psm = SamplePipestatManager(**args)

            for i in range_values[:2]:
                r_id = i[0]
                val = i[1]
                psm.report(record_identifier=r_id, values=val, force_overwrite=True)

            # Gets one or many records
            result1 = psm.retrieve_one(
                record_identifier="sample1", result_identifier=["md5sum", "number_of_things"]
            )
            print(result1)

    @pytest.mark.parametrize("backend", ["file", "db"])
    def test_select_records_retrieve_many_result(
        self,
        config_file_path,
        results_file_path,
        recursive_schema_file_path,
        backend,
        range_values,
    ):
        with NamedTemporaryFile() as f, ContextManagerDBTesting(DB_URL):
            results_file_path = f.name
            args = dict(schema_path=recursive_schema_file_path, database_only=False)
            backend_data = (
                {"config_file": config_file_path}
                if backend == "db"
                else {"results_file_path": results_file_path}
            )
            args.update(backend_data)
            psm = SamplePipestatManager(**args)

            for i in range_values[:2]:
                r_id = i[0]
                val = i[1]
                psm.report(record_identifier=r_id, values=val, force_overwrite=True)

            # Gets one or many records
            result1 = psm.retrieve_many(
                record_identifiers=["sample0", "sample1"], result_identifier="md5sum"
            )

            assert len(result1["records"]) == 2

    @pytest.mark.parametrize("backend", ["file", "db"])
    def test_select_distinct(
        self,
        config_file_path,
        results_file_path,
        recursive_schema_file_path,
        backend,
        range_values,
    ):
        with NamedTemporaryFile() as f, ContextManagerDBTesting(DB_URL):
            results_file_path = f.name
            args = dict(schema_path=recursive_schema_file_path, database_only=False)
            backend_data = (
                {"config_file": config_file_path}
                if backend == "db"
                else {"results_file_path": results_file_path}
            )
            args.update(backend_data)
            psm = SamplePipestatManager(**args)

            for i in range_values[:10]:
                r_id = i[0]
                val = i[1]
                psm.report(record_identifier=r_id, values=val, force_overwrite=True)

            for i in range(0, 10, 2):
                r_id = "sample" + str(i)
                val = {
                    "md5sum": "hash0",
                    "number_of_things": 500,
                }
                # Overwrite a couple of results such that they are not all unique
                psm.report(record_identifier=r_id, values=val, force_overwrite=True)

            val = {
                "number_of_things": 900,
            }
            psm.report(record_identifier="sample2", values=val, force_overwrite=True)
            # Gets one or many records
            result1 = psm.select_distinct(
                columns=["md5sum", "number_of_things", "record_identifier"]
            )
            assert len(result1) == 10
            result2 = psm.select_distinct(columns=["md5sum", "number_of_things"])
            assert len(result2) == 7
            result3 = psm.select_distinct(columns=["md5sum"])
            assert len(result3) == 6

    @pytest.mark.parametrize("backend", ["file", "db"])
    def test_select_distinct_string(
        self,
        config_file_path,
        results_file_path,
        recursive_schema_file_path,
        backend,
        range_values,
    ):
        with NamedTemporaryFile() as f, ContextManagerDBTesting(DB_URL):
            results_file_path = f.name
            args = dict(schema_path=recursive_schema_file_path, database_only=False)
            backend_data = (
                {"config_file": config_file_path}
                if backend == "db"
                else {"results_file_path": results_file_path}
            )
            args.update(backend_data)
            psm = SamplePipestatManager(**args)

            for i in range_values[:10]:
                r_id = i[0]
                val = i[1]
                psm.report(record_identifier=r_id, values=val, force_overwrite=True)

            for i in range(0, 10, 2):
                r_id = "sample" + str(i)
                val = {
                    "md5sum": "hash0",
                    "number_of_things": 500,
                }
                # Overwrite a couple of results such that they are not all unique
                psm.report(record_identifier=r_id, values=val, force_overwrite=True)

            val = {
                "number_of_things": 900,
            }
            psm.report(record_identifier="sample2", values=val, force_overwrite=True)
            # Gets one or many records
            result3 = psm.select_distinct(columns="md5sum")
            assert len(result3) == 6


class TestMultiResultFiles:
    @pytest.mark.parametrize("backend", ["file"])
    def test_multi_results_not_implemented(
        self,
        config_file_path,
        results_file_path,
        recursive_schema_file_path,
        backend,
        range_values,
    ):
        with NamedTemporaryFile() as f, TemporaryDirectory() as d, ContextManagerDBTesting(DB_URL):
            results_file_path = f.name
            temp_dir = d
            single_results_file_path = "{record_identifier}_results.yaml"
            results_file_path = os.path.join(temp_dir, single_results_file_path)
            args = dict(schema_path=recursive_schema_file_path, database_only=False)
            backend_data = {"results_file_path": results_file_path}
            args.update(backend_data)

            with pytest.raises(NotImplementedError):
                psm = SamplePipestatManager(**args)

    @pytest.mark.parametrize("backend", ["file"])
    def test_multi_results_basic(
        self,
        config_file_path,
        results_file_path,
        recursive_schema_file_path,
        backend,
        range_values,
    ):
        with TemporaryDirectory() as d, ContextManagerDBTesting(DB_URL):
            temp_dir = d
            single_results_file_path = "{record_identifier}_results.yaml"
            results_file_path = os.path.join(temp_dir, single_results_file_path)
            args = dict(schema_path=recursive_schema_file_path, database_only=False)
            n = 3

            for i in range_values[:n]:
                r_id = i[0]
                val = i[1]
                backend_data = {"record_identifier": r_id, "results_file_path": results_file_path}
                args.update(backend_data)
                psm = SamplePipestatManager(**args)
                psm.report(record_identifier=r_id, values=val, force_overwrite=True)

            files = glob.glob(os.path.dirname(psm.file) + "**/*.yaml")
            assert len(files) == n

    @pytest.mark.parametrize("backend", ["file"])
    def test_multi_results_summarize(
        self,
        config_file_path,
        results_file_path,
        recursive_schema_file_path,
        backend,
        range_values,
    ):
        with TemporaryDirectory() as d, ContextManagerDBTesting(DB_URL):
            temp_dir = d
            single_results_file_path = "{record_identifier}/results.yaml"
            results_file_path = os.path.join(temp_dir, single_results_file_path)
            args = dict(schema_path=recursive_schema_file_path, database_only=False)
            n = 3

            for i in range_values[:n]:
                r_id = i[0]
                val = i[1]
                backend_data = {"record_identifier": r_id, "results_file_path": results_file_path}
                args.update(backend_data)
                psm = SamplePipestatManager(**args)
                psm.report(record_identifier=r_id, values=val, force_overwrite=True)

>>>>>>> f5074aee
            psm.summarize()
            data = YAMLConfigManager(filepath=os.path.join(temp_dir, "aggregate_results.yaml"))
            assert r_id in data[psm.pipeline_name][psm.pipeline_type].keys()<|MERGE_RESOLUTION|>--- conflicted
+++ resolved
@@ -1764,7 +1764,6 @@
                         limit=50,
                         bool_operator="or",
                     )
-<<<<<<< HEAD
 
     @pytest.mark.parametrize("backend", ["file", "db"])
     def test_select_records_complex_result(
@@ -2057,6 +2056,7 @@
             assert len(result3) == 6
 
 
+
 class TestPipestatIter:
     @pytest.mark.parametrize("backend", ["file", "db"])
     def test_pipestat_iter(
@@ -2093,7 +2093,6 @@
                 assert count == 2
             if backend == "file":
                 assert count == 6
-
 
 class TestMultiResultFiles:
     @pytest.mark.parametrize("backend", ["file"])
@@ -2168,373 +2167,6 @@
                 psm = SamplePipestatManager(**args)
                 psm.report(record_identifier=r_id, values=val, force_overwrite=True)
 
-=======
-
-    @pytest.mark.parametrize("backend", ["file", "db"])
-    def test_select_records_complex_result(
-        self,
-        config_file_path,
-        results_file_path,
-        recursive_schema_file_path,
-        backend,
-        range_values,
-    ):
-        with NamedTemporaryFile() as f, ContextManagerDBTesting(DB_URL):
-            results_file_path = f.name
-            args = dict(schema_path=recursive_schema_file_path, database_only=False)
-            backend_data = (
-                {"config_file": config_file_path}
-                if backend == "db"
-                else {"results_file_path": results_file_path}
-            )
-            args.update(backend_data)
-            psm = SamplePipestatManager(**args)
-
-            for i in range_values[:2]:
-                r_id = i[0]
-                val = i[1]
-                psm.report(record_identifier=r_id, values=val, force_overwrite=True)
-
-            result = psm.select_records(
-                filter_conditions=[
-                    {
-                        "key": ["output_image", "path"],
-                        "operator": "eq",
-                        "value": "path_to_1",
-                    },
-                ],
-            )
-
-            result = psm.select_records(
-                filter_conditions=[
-                    {
-                        "key": ["output_file_in_object_nested", "prop1", "prop2"],
-                        "operator": "eq",
-                        "value": 1,
-                    },
-                ],
-            )
-
-    @pytest.mark.parametrize("backend", ["file", "db"])
-    def test_select_records_retrieve_one(
-        self,
-        config_file_path,
-        results_file_path,
-        recursive_schema_file_path,
-        backend,
-        range_values,
-    ):
-        with NamedTemporaryFile() as f, ContextManagerDBTesting(DB_URL):
-            results_file_path = f.name
-            args = dict(schema_path=recursive_schema_file_path, database_only=False)
-            backend_data = (
-                {"config_file": config_file_path}
-                if backend == "db"
-                else {"results_file_path": results_file_path}
-            )
-            args.update(backend_data)
-            psm = SamplePipestatManager(**args)
-
-            for i in range_values[:6]:
-                r_id = i[0]
-                val = i[1]
-                psm.report(record_identifier=r_id, values=val, force_overwrite=True)
-
-            # Gets one or many records
-            result1 = psm.retrieve_one(record_identifier="sample1")
-
-            assert result1["record_identifier"] == "sample1"
-
-    @pytest.mark.parametrize("backend", ["file", "db"])
-    def test_select_records_retrieve_many(
-        self,
-        config_file_path,
-        results_file_path,
-        recursive_schema_file_path,
-        backend,
-        range_values,
-    ):
-        with NamedTemporaryFile() as f, ContextManagerDBTesting(DB_URL):
-            results_file_path = f.name
-            args = dict(schema_path=recursive_schema_file_path, database_only=False)
-            backend_data = (
-                {"config_file": config_file_path}
-                if backend == "db"
-                else {"results_file_path": results_file_path}
-            )
-            args.update(backend_data)
-            psm = SamplePipestatManager(**args)
-
-            for i in range_values[:6]:
-                r_id = i[0]
-                val = i[1]
-                psm.report(record_identifier=r_id, values=val, force_overwrite=True)
-
-            result = psm.retrieve_many(["sample1", "sample3", "sample5"])
-            assert len(result["records"]) == 3
-
-            assert result["records"][2]["record_identifier"] == "sample5"
-
-    @pytest.mark.parametrize("backend", ["db"])
-    def test_select_records_retrieve_result(
-        self,
-        config_file_path,
-        results_file_path,
-        recursive_schema_file_path,
-        backend,
-        range_values,
-    ):
-        with NamedTemporaryFile() as f, ContextManagerDBTesting(DB_URL):
-            results_file_path = f.name
-            args = dict(schema_path=recursive_schema_file_path, database_only=False)
-            backend_data = (
-                {"config_file": config_file_path}
-                if backend == "db"
-                else {"results_file_path": results_file_path}
-            )
-            args.update(backend_data)
-            psm = SamplePipestatManager(**args)
-
-            for i in range_values[:2]:
-                r_id = i[0]
-                val = i[1]
-                psm.report(record_identifier=r_id, values=val, force_overwrite=True)
-
-            # Gets one or many records
-            result1 = psm.retrieve_one(record_identifier="sample1", result_identifier="md5sum")
-            result2 = psm.retrieve_one(record_identifier="sample1")
-
-            assert result1 == "hash1"
-            assert len(result2.keys()) == 16
-
-    @pytest.mark.parametrize("backend", ["db", "file"])
-    def test_select_records_retrieve_multi_result(
-        self,
-        config_file_path,
-        results_file_path,
-        recursive_schema_file_path,
-        backend,
-        range_values,
-    ):
-        with NamedTemporaryFile() as f, ContextManagerDBTesting(DB_URL):
-            results_file_path = f.name
-            args = dict(schema_path=recursive_schema_file_path, database_only=False)
-            backend_data = (
-                {"config_file": config_file_path}
-                if backend == "db"
-                else {"results_file_path": results_file_path}
-            )
-            args.update(backend_data)
-            psm = SamplePipestatManager(**args)
-
-            for i in range_values[:2]:
-                r_id = i[0]
-                val = i[1]
-                psm.report(record_identifier=r_id, values=val, force_overwrite=True)
-
-            # Gets one or many records
-            result1 = psm.retrieve_one(
-                record_identifier="sample1", result_identifier=["md5sum", "number_of_things"]
-            )
-            print(result1)
-
-    @pytest.mark.parametrize("backend", ["file", "db"])
-    def test_select_records_retrieve_many_result(
-        self,
-        config_file_path,
-        results_file_path,
-        recursive_schema_file_path,
-        backend,
-        range_values,
-    ):
-        with NamedTemporaryFile() as f, ContextManagerDBTesting(DB_URL):
-            results_file_path = f.name
-            args = dict(schema_path=recursive_schema_file_path, database_only=False)
-            backend_data = (
-                {"config_file": config_file_path}
-                if backend == "db"
-                else {"results_file_path": results_file_path}
-            )
-            args.update(backend_data)
-            psm = SamplePipestatManager(**args)
-
-            for i in range_values[:2]:
-                r_id = i[0]
-                val = i[1]
-                psm.report(record_identifier=r_id, values=val, force_overwrite=True)
-
-            # Gets one or many records
-            result1 = psm.retrieve_many(
-                record_identifiers=["sample0", "sample1"], result_identifier="md5sum"
-            )
-
-            assert len(result1["records"]) == 2
-
-    @pytest.mark.parametrize("backend", ["file", "db"])
-    def test_select_distinct(
-        self,
-        config_file_path,
-        results_file_path,
-        recursive_schema_file_path,
-        backend,
-        range_values,
-    ):
-        with NamedTemporaryFile() as f, ContextManagerDBTesting(DB_URL):
-            results_file_path = f.name
-            args = dict(schema_path=recursive_schema_file_path, database_only=False)
-            backend_data = (
-                {"config_file": config_file_path}
-                if backend == "db"
-                else {"results_file_path": results_file_path}
-            )
-            args.update(backend_data)
-            psm = SamplePipestatManager(**args)
-
-            for i in range_values[:10]:
-                r_id = i[0]
-                val = i[1]
-                psm.report(record_identifier=r_id, values=val, force_overwrite=True)
-
-            for i in range(0, 10, 2):
-                r_id = "sample" + str(i)
-                val = {
-                    "md5sum": "hash0",
-                    "number_of_things": 500,
-                }
-                # Overwrite a couple of results such that they are not all unique
-                psm.report(record_identifier=r_id, values=val, force_overwrite=True)
-
-            val = {
-                "number_of_things": 900,
-            }
-            psm.report(record_identifier="sample2", values=val, force_overwrite=True)
-            # Gets one or many records
-            result1 = psm.select_distinct(
-                columns=["md5sum", "number_of_things", "record_identifier"]
-            )
-            assert len(result1) == 10
-            result2 = psm.select_distinct(columns=["md5sum", "number_of_things"])
-            assert len(result2) == 7
-            result3 = psm.select_distinct(columns=["md5sum"])
-            assert len(result3) == 6
-
-    @pytest.mark.parametrize("backend", ["file", "db"])
-    def test_select_distinct_string(
-        self,
-        config_file_path,
-        results_file_path,
-        recursive_schema_file_path,
-        backend,
-        range_values,
-    ):
-        with NamedTemporaryFile() as f, ContextManagerDBTesting(DB_URL):
-            results_file_path = f.name
-            args = dict(schema_path=recursive_schema_file_path, database_only=False)
-            backend_data = (
-                {"config_file": config_file_path}
-                if backend == "db"
-                else {"results_file_path": results_file_path}
-            )
-            args.update(backend_data)
-            psm = SamplePipestatManager(**args)
-
-            for i in range_values[:10]:
-                r_id = i[0]
-                val = i[1]
-                psm.report(record_identifier=r_id, values=val, force_overwrite=True)
-
-            for i in range(0, 10, 2):
-                r_id = "sample" + str(i)
-                val = {
-                    "md5sum": "hash0",
-                    "number_of_things": 500,
-                }
-                # Overwrite a couple of results such that they are not all unique
-                psm.report(record_identifier=r_id, values=val, force_overwrite=True)
-
-            val = {
-                "number_of_things": 900,
-            }
-            psm.report(record_identifier="sample2", values=val, force_overwrite=True)
-            # Gets one or many records
-            result3 = psm.select_distinct(columns="md5sum")
-            assert len(result3) == 6
-
-
-class TestMultiResultFiles:
-    @pytest.mark.parametrize("backend", ["file"])
-    def test_multi_results_not_implemented(
-        self,
-        config_file_path,
-        results_file_path,
-        recursive_schema_file_path,
-        backend,
-        range_values,
-    ):
-        with NamedTemporaryFile() as f, TemporaryDirectory() as d, ContextManagerDBTesting(DB_URL):
-            results_file_path = f.name
-            temp_dir = d
-            single_results_file_path = "{record_identifier}_results.yaml"
-            results_file_path = os.path.join(temp_dir, single_results_file_path)
-            args = dict(schema_path=recursive_schema_file_path, database_only=False)
-            backend_data = {"results_file_path": results_file_path}
-            args.update(backend_data)
-
-            with pytest.raises(NotImplementedError):
-                psm = SamplePipestatManager(**args)
-
-    @pytest.mark.parametrize("backend", ["file"])
-    def test_multi_results_basic(
-        self,
-        config_file_path,
-        results_file_path,
-        recursive_schema_file_path,
-        backend,
-        range_values,
-    ):
-        with TemporaryDirectory() as d, ContextManagerDBTesting(DB_URL):
-            temp_dir = d
-            single_results_file_path = "{record_identifier}_results.yaml"
-            results_file_path = os.path.join(temp_dir, single_results_file_path)
-            args = dict(schema_path=recursive_schema_file_path, database_only=False)
-            n = 3
-
-            for i in range_values[:n]:
-                r_id = i[0]
-                val = i[1]
-                backend_data = {"record_identifier": r_id, "results_file_path": results_file_path}
-                args.update(backend_data)
-                psm = SamplePipestatManager(**args)
-                psm.report(record_identifier=r_id, values=val, force_overwrite=True)
-
-            files = glob.glob(os.path.dirname(psm.file) + "**/*.yaml")
-            assert len(files) == n
-
-    @pytest.mark.parametrize("backend", ["file"])
-    def test_multi_results_summarize(
-        self,
-        config_file_path,
-        results_file_path,
-        recursive_schema_file_path,
-        backend,
-        range_values,
-    ):
-        with TemporaryDirectory() as d, ContextManagerDBTesting(DB_URL):
-            temp_dir = d
-            single_results_file_path = "{record_identifier}/results.yaml"
-            results_file_path = os.path.join(temp_dir, single_results_file_path)
-            args = dict(schema_path=recursive_schema_file_path, database_only=False)
-            n = 3
-
-            for i in range_values[:n]:
-                r_id = i[0]
-                val = i[1]
-                backend_data = {"record_identifier": r_id, "results_file_path": results_file_path}
-                args.update(backend_data)
-                psm = SamplePipestatManager(**args)
-                psm.report(record_identifier=r_id, values=val, force_overwrite=True)
-
->>>>>>> f5074aee
             psm.summarize()
             data = YAMLConfigManager(filepath=os.path.join(temp_dir, "aggregate_results.yaml"))
             assert r_id in data[psm.pipeline_name][psm.pipeline_type].keys()