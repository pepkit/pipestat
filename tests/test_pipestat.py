--- conflicted
+++ resolved
@@ -1,9 +1,6 @@
 import os.path
 import datetime
-<<<<<<< HEAD
-=======
 import time
->>>>>>> 08fa3e9f
 from collections.abc import Mapping
 
 import pytest
@@ -500,73 +497,7 @@
             assert retrieved_val == value
 
     @pytest.mark.parametrize("backend", ["file", "db"])
-<<<<<<< HEAD
-    def test_retrieve_multiple(
-        self,
-        config_file_path,
-        results_file_path,
-        schema_file_path,
-        backend,
-    ):
-        values_sample = [
-            {"sample1": {"name_of_something": "string 1"}},
-            {"sample1": {"number_of_things": 1}},
-            {"sample2": {"name_of_something": "string 2"}},
-            {"sample2": {"number_of_things": 20}},
-            {"sample3": {"name_of_something": "string 3"}},
-            {"sample3": {"number_of_things": 300}},
-        ]
-
-        with NamedTemporaryFile() as f, ContextManagerDBTesting(DB_URL):
-            results_file_path = f.name
-            args = dict(schema_path=schema_file_path, database_only=False)
-            backend_data = (
-                {"config_file": config_file_path}
-                if backend == "db"
-                else {"results_file_path": results_file_path}
-            )
-            args.update(backend_data)
-            psm = SamplePipestatManager(**args)
-
-            for i in values_sample:
-                for k, v in i.items():
-                    psm.report(record_identifier=k, values=v, force_overwrite=True)
-
-            # Test singular list works as expected
-            r_id = list(values_sample[0].keys())[0]
-            res_id = list(list(values_sample[0].values())[0].keys())[0]
-            results = psm.retrieve(record_identifier=[r_id], result_identifier=[res_id])
-            assert results == list(list(values_sample[0].values())[0].values())[0]
-
-            # Use list of results
-            r_ids = ["sample1", "sample2"]
-            res_id = ["md5sum", "number_of_things"]
-            # res_id = list(list(values_sample[0].values())[0].keys())[0]
-            results = psm.retrieve(record_identifier=r_ids, result_identifier=res_id)
-            assert r_ids[0] == list(results["records"][0].keys())[0]
-            assert (
-                list(list(values_sample[3].values())[0].values())[0]
-                == list(results["records"][1].values())[0]["number_of_things"]
-            )
-
-            # Test combinations of empty list for either record or result identifiers.
-            results = psm.retrieve(record_identifier=r_ids, result_identifier=[])
-            assert len(results["result_identifiers"]) == 9
-            assert len(results["records"]) == 2
-
-            results = psm.retrieve(record_identifier=[], result_identifier=[])
-            assert len(results["result_identifiers"]) == 9
-            assert len(results["records"]) == 3
-
-            results = psm.retrieve(record_identifier=[], result_identifier=res_id)
-            assert "md5sum" in results["result_identifiers"]
-            assert len(results["records"]) == 3
-
-    @pytest.mark.parametrize("backend", ["db"])
-    def test_get_records(
-=======
     def test_select_records_no_filter(
->>>>>>> 08fa3e9f
         self,
         config_file_path,
         results_file_path,
@@ -590,21 +521,12 @@
             for k, v in val_dict.items():
                 psm.report(record_identifier=k, values=v, force_overwrite=True)
 
-<<<<<<< HEAD
-            results = psm.get_records()
-            assert results["records"][0] == list(val_dict.keys())[0]
-            assert results["count"] == len(list(val_dict.keys()))
-            results = psm.get_records(limit=1, offset=1)
-            assert results["records"][0] == list(val_dict.keys())[1]
-            assert results["count"] == 2
-=======
             results = psm.select_records()
 
             assert results["records"][0]["record_identifier"] == list(val_dict.keys())[0]
             assert results["total_size"] == len(list(val_dict.keys()))
             results = psm.select_records(limit=1)
             assert len(results["records"]) == 1
->>>>>>> 08fa3e9f
 
     @pytest.mark.skip("This test needs to be re-done with the 0.6.0 api changes")
     @pytest.mark.parametrize(
@@ -1526,35 +1448,6 @@
             )
             args.update(backend_data)
             psm = SamplePipestatManager(**args)
-<<<<<<< HEAD
-
-            # Report a few values
-            val = {"number_of_things": 1}
-            for i in range(10):
-                rid = "sample" + str(i)
-                psm.report(record_identifier=rid, values=val, force_overwrite=True)
-
-            # Modify a couple of records
-            val = {"number_of_things": 2}
-            psm.report(record_identifier="sample3", values=val, force_overwrite=True)
-            psm.report(record_identifier="sample4", values=val, force_overwrite=True)
-
-            # Test default
-            results = psm.list_recent_results()
-            assert len(results["records"]) == 10
-
-            # Test limit
-            results = psm.list_recent_results(limit=2)
-            assert len(results["records"]) == 2
-
-            # Test garbled time raises error
-            with pytest.raises(InvalidTimeFormatError):
-                results = psm.list_recent_results(start="2100-01-01dsfds", end="1970-01-01")
-
-            # Test large window
-            results = psm.list_recent_results(start="2100-01-01 0:0:0", end="1970-01-01 0:0:0")
-            assert len(results["records"]) == 10
-=======
 
             # Report a few values
             val = {"number_of_things": 1}
@@ -2211,5 +2104,4 @@
             psm.report(record_identifier="sample2", values=val, force_overwrite=True)
             # Gets one or many records
             result3 = psm.select_distinct(columns="md5sum")
-            assert len(result3) == 6
->>>>>>> 08fa3e9f
+            assert len(result3) == 6