import os.path
from collections.abc import Mapping

import pytest
from jsonschema import ValidationError

from pipestat import SamplePipestatManager, ProjectPipestatManager, PipestatBoss
from pipestat.const import *
from pipestat.exceptions import *
from pipestat.parsed_schema import ParsedSchema
from pipestat.helpers import default_formatter, markdown_formatter
from .conftest import (
    get_data_file_path,
    BACKEND_KEY_DB,
    BACKEND_KEY_FILE,
    COMMON_CUSTOM_STATUS_DATA,
    DEFAULT_STATUS_DATA,
    STANDARD_TEST_PIPE_ID,
    DB_URL,
)
from tempfile import NamedTemporaryFile

from .test_db_only_mode import ContextManagerDBTesting

CONST_REC_ID = "constant_record_id"
PROJECT_SAMPLE_LEVEL = "sample"


def assert_is_in_files(fs, s):
    """
    Verify if string is in files content

    :param str | Iterable[str] fs: list of files
    :param str s: string to look for
    """
    for f in [fs] if isinstance(fs, str) else fs:
        with open(f, "r") as fh:
            assert s in fh.read()


class TestSplitClasses:
    @pytest.mark.parametrize(
        ["rec_id", "val"],
        [
            ("sample1", {"name_of_something": "test_name"}),
            ("sample1", {"number_of_things": 1}),
            ("sample2", {"number_of_things": 2}),
            ("sample2", {"percentage_of_things": 10.1}),
            ("sample2", {"name_of_something": "test_name"}),
            ("sample3", {"name_of_something": "test_name"}),
        ],
    )
    @pytest.mark.parametrize("backend", ["file", "db"])
    def test_basics(
        self,
        rec_id,
        val,
        config_file_path,
        schema_file_path,
        results_file_path,
        backend,
    ):
        with NamedTemporaryFile() as f, ContextManagerDBTesting(DB_URL):
            results_file_path = f.name
            args = dict(schema_path=schema_file_path, database_only=False)
            backend_data = (
                {"config_file": config_file_path}
                if backend == "db"
                else {"results_file_path": results_file_path}
            )
            args.update(backend_data)
            psm = SamplePipestatManager(**args)
            psm.report(record_identifier=rec_id, values=val, force_overwrite=True)
            val_name = list(val.keys())[0]
            psm.set_status(status_identifier="running", record_identifier=rec_id)
            status = psm.get_status(record_identifier=rec_id)
            assert status == "running"
            assert val_name in psm.retrieve(record_identifier=rec_id)
            psm.remove(record_identifier=rec_id, result_identifier=val_name)
            if backend == "file":
                psm.clear_status(record_identifier=rec_id)
                status = psm.get_status(record_identifier=rec_id)
                assert status is None
                with pytest.raises(RecordNotFoundError):
<<<<<<< HEAD
                    psm.retrieve(sample_name=rec_id)
            if backend == "db":
                assert getattr(psm.retrieve(sample_name=rec_id), val_name, None) is None
                psm.remove(sample_name=rec_id)
                with pytest.raises(RecordNotFoundError):
                    psm.retrieve(sample_name=rec_id)
=======
                    psm.retrieve(record_identifier=rec_id)
            if backend == "db":
                assert getattr(psm.retrieve(record_identifier=rec_id), val_name, None) is None
                psm.remove(record_identifier=rec_id)
                with pytest.raises(RecordNotFoundError):
                    psm.retrieve(record_identifier=rec_id)

    @pytest.mark.parametrize(
        ["rec_id", "val"],
        [
            ("project_name_1", {"name_of_something": "test_name"}),
            ("project_name_1", {"number_of_things": 1}),
            ("project_name_2", {"number_of_things": 2}),
            ("project_name_2", {"percentage_of_things": 10.1}),
        ],
    )
    @pytest.mark.parametrize("backend", ["file", "db"])
    def test_basics_project_level(
        self,
        rec_id,
        val,
        config_file_path,
        output_schema_html_report,
        results_file_path,
        backend,
    ):
        with NamedTemporaryFile() as f, ContextManagerDBTesting(DB_URL):
            results_file_path = f.name
            args = dict(schema_path=output_schema_html_report, database_only=False)
            backend_data = (
                {"config_file": config_file_path}
                if backend == "db"
                else {"results_file_path": results_file_path}
            )
            args.update(backend_data)
            psm = ProjectPipestatManager(**args)
            psm.report(record_identifier=rec_id, values=val, force_overwrite=True)
            val_name = list(val.keys())[0]
            psm.set_status(status_identifier="running", record_identifier=rec_id)
            status = psm.get_status(record_identifier=rec_id)
            assert status == "running"
            assert val_name in psm.retrieve(record_identifier=rec_id)
            psm.remove(record_identifier=rec_id, result_identifier=val_name)
            if backend == "file":
                psm.clear_status(record_identifier=rec_id)
                status = psm.get_status(record_identifier=rec_id)
                assert status is None
                with pytest.raises(RecordNotFoundError):
                    psm.retrieve(record_identifier=rec_id)
            if backend == "db":
                assert (
                    getattr(
                        psm.retrieve(record_identifier=rec_id),
                        val_name,
                        None,
                    )
                    is None
                )
                psm.remove(record_identifier=rec_id)
                with pytest.raises(RecordNotFoundError):
                    psm.retrieve(record_identifier=rec_id)
>>>>>>> 2f1cc277

    @pytest.mark.parametrize(
        ["rec_id", "val"],
        [
            ("project_name_1", {"name_of_something": "test_name"}),
            ("project_name_1", {"number_of_things": 1}),
            ("project_name_2", {"number_of_things": 2}),
            ("project_name_2", {"percentage_of_things": 10.1}),
        ],
    )
    @pytest.mark.parametrize("backend", ["file", "db"])
    def test_basics_project_level(
        self,
        rec_id,
        val,
        config_file_path,
        output_schema_html_report,
        results_file_path,
        backend,
    ):
        with NamedTemporaryFile() as f, ContextManagerDBTesting(DB_URL):
            results_file_path = f.name
            args = dict(schema_path=output_schema_html_report, database_only=False)
            backend_data = (
                {"config_file": config_file_path}
                if backend == "db"
                else {"results_file_path": results_file_path}
            )
            args.update(backend_data)
            psm = PipestatManager(**args)
            psm.report(
                project_name=rec_id, values=val, force_overwrite=True, pipeline_type="project"
            )
            val_name = list(val.keys())[0]
            psm.set_status(
                status_identifier="running", project_name=rec_id, pipeline_type="project"
            )
            status = psm.get_status(project_name=rec_id, pipeline_type="project")
            assert status == "running"
            assert val_name in psm.retrieve(project_name=rec_id, pipeline_type="project")
            psm.remove(project_name=rec_id, result_identifier=val_name, pipeline_type="project")
            if backend == "file":
                psm.clear_status(project_name=rec_id, pipeline_type="project")
                status = psm.get_status(project_name=rec_id, pipeline_type="project")
                assert status is None
                with pytest.raises(RecordNotFoundError):
                    psm.retrieve(project_name=rec_id, pipeline_type="project")
            if backend == "db":
                assert (
                    getattr(
                        psm.retrieve(project_name=rec_id, pipeline_type="project"), val_name, None
                    )
                    is None
                )
                psm.remove(project_name=rec_id, pipeline_type="project")
                with pytest.raises(RecordNotFoundError):
                    psm.retrieve(project_name=rec_id, pipeline_type="project")


class TestReporting:
    @pytest.mark.parametrize(
        ["rec_id", "val"],
        [
            ("sample1", {"name_of_something": "test_name"}),
            ("sample1", {"number_of_things": 1}),
            ("sample2", {"number_of_things": 2}),
            ("sample2", {"percentage_of_things": 10.1}),
            ("sample2", {"name_of_something": "test_name"}),
            ("sample3", {"name_of_something": "test_name"}),
        ],
    )
    @pytest.mark.parametrize("backend", ["file", "db"])
    def test_report_basic(
        self,
        rec_id,
        val,
        config_file_path,
        schema_file_path,
        results_file_path,
        backend,
    ):
        with NamedTemporaryFile() as f, ContextManagerDBTesting(DB_URL):
            results_file_path = f.name
            args = dict(schema_path=schema_file_path, database_only=False)
            backend_data = (
                {"config_file": config_file_path}
                if backend == "db"
                else {"results_file_path": results_file_path}
            )
            args.update(backend_data)
            psm = SamplePipestatManager(**args)
            psm.report(record_identifier=rec_id, values=val, force_overwrite=True)
            if backend == "file":
                print(psm.backend._data[STANDARD_TEST_PIPE_ID])
                print("Test if", rec_id, " is in ", psm.backend._data[STANDARD_TEST_PIPE_ID])
                assert rec_id in psm.backend._data[STANDARD_TEST_PIPE_ID][PROJECT_SAMPLE_LEVEL]
                print("Test if", list(val.keys())[0], " is in ", rec_id)
                assert (
                    list(val.keys())[0]
                    in psm.backend._data[STANDARD_TEST_PIPE_ID][PROJECT_SAMPLE_LEVEL][rec_id]
                )
                if backend == "file":
                    assert_is_in_files(results_file_path, str(list(val.values())[0]))
            if backend == "db":
                # This is being captured in TestSplitClasses
                pass

    @pytest.mark.parametrize(
        ["rec_id", "val"],
        [
            ("sample3", {"name_of_something": "test_name"}),
        ],
    )
    @pytest.mark.parametrize("backend", ["file", "db"])
    def test_report_requires_schema(
        self,
        rec_id,
        val,
        config_no_schema_file_path,
        results_file_path,
        backend,
    ):
        """
        If schema is not provided at object instantiation stage, SchemaNotFondError
        is raised if report method is called with file as a backend.

        In case of the DB as a backend, the error is raised at object
        instantiation stage since there is no way to init relational DB table
        with no columns predefined
        """
        with NamedTemporaryFile() as f, ContextManagerDBTesting(DB_URL):
            results_file_path = f.name
            args = dict()
            backend_data = (
                {"config_file": config_no_schema_file_path}
                if backend == "db"
                else {"results_file_path": results_file_path}
            )
            args.update(backend_data)
            if backend == "db":
                with pytest.raises(SchemaNotFoundError):
                    psm = SamplePipestatManager(**args)

    @pytest.mark.parametrize(
        ["rec_id", "val"],
        [("sample1", {"number_of_things": 2}), ("sample2", {"number_of_things": 1})],
    )
    @pytest.mark.parametrize("backend", ["file", "db"])
    def test_report_overwrite(
        self,
        rec_id,
        val,
        config_file_path,
        schema_file_path,
        results_file_path,
        backend,
    ):
        with NamedTemporaryFile() as f, ContextManagerDBTesting(DB_URL):
            results_file_path = f.name
            args = dict(schema_path=schema_file_path, database_only=False)
            backend_data = (
                {"config_file": config_file_path}
                if backend == "db"
                else {"results_file_path": results_file_path}
            )
            args.update(backend_data)
            psm = SamplePipestatManager(**args)
            psm.report(record_identifier=rec_id, values=val, force_overwrite=True)
            if backend == "file":
                assert rec_id in psm.backend._data[STANDARD_TEST_PIPE_ID][PROJECT_SAMPLE_LEVEL]
                assert (
                    list(val.keys())[0]
                    in psm.backend._data[STANDARD_TEST_PIPE_ID][PROJECT_SAMPLE_LEVEL][rec_id]
                )
                if backend == "file":
                    assert_is_in_files(results_file_path, str(list(val.values())[0]))
            if backend == "db":
                assert list(val.keys())[0] in psm.retrieve(record_identifier=rec_id)

    @pytest.mark.parametrize(
        ["rec_id", "val", "success"],
        [
            ("sample1", {"number_of_things": "2"}, True),
            ("sample2", {"number_of_things": [1, 2, 3]}, False),
            ("sample2", {"output_file": {"path": 1, "title": "abc"}}, True),
        ],
    )
    @pytest.mark.parametrize("backend", ["file", "db"])
    def test_report_type_casting(
        self,
        rec_id,
        val,
        config_file_path,
        schema_file_path,
        results_file_path,
        backend,
        success,
    ):
        with NamedTemporaryFile() as f, ContextManagerDBTesting(DB_URL):
            results_file_path = f.name
            args = dict(schema_path=schema_file_path)
            backend_data = (
                {"config_file": config_file_path}
                if backend == "db"
                else {"results_file_path": results_file_path}
            )
            args.update(backend_data)
            psm = SamplePipestatManager(**args)
            if success:
                psm.report(
                    record_identifier=rec_id,
                    values=val,
                    strict_type=False,
                    force_overwrite=True,
                )
            else:
                with pytest.raises((ValidationError, TypeError)):
                    psm.report(
                        record_identifier=rec_id,
                        values=val,
                        strict_type=False,
                        force_overwrite=True,
                    )

    @pytest.mark.parametrize(
        ["rec_id", "val"],
        [
            ("sample1", {"name_of_something": "test_name"}),
            ("sample2", {"number_of_things": 2}),
            ("sample3", {"dict_object": {"key": "value"}}),
        ],
    )
    @pytest.mark.parametrize("backend", ["file"])
    @pytest.mark.parametrize("formatter", [default_formatter, markdown_formatter])
    def test_report_formatter(
        self,
        rec_id,
        val,
        config_file_path,
        schema_file_path,
        results_file_path,
        backend,
        formatter,
    ):
        """Simply test that we can pass the formatting functions and the returned result contains reported results"""
        with NamedTemporaryFile() as f, ContextManagerDBTesting(DB_URL):
            results_file_path = f.name
            args = dict(database_only=False)
            backend_data = (
                {"config_file": config_file_path}
                if backend == "db"
                else {"results_file_path": results_file_path}
            )
            args.update(backend_data)
            psm = SamplePipestatManager(**args)
            results = psm.report(
                record_identifier=rec_id,
                values=val,
                force_overwrite=True,
                result_formatter=formatter,
            )
            assert rec_id in results[0]
            value = list(val.keys())[0]
            assert value in results[0]


class TestRetrieval:
    @pytest.mark.parametrize(
        ["rec_id", "val"],
        [
            ("sample1", {"name_of_something": "test_name"}),
            ("sample1", {"number_of_things": 2}),
            ("sample2", {"number_of_things": 1}),
            ("sample2", {"percentage_of_things": 10.1}),
            ("sample2", {"name_of_something": "test_name"}),
        ],
    )
    @pytest.mark.parametrize("backend", ["file", "db"])
    def test_retrieve_basic(
        self,
        rec_id,
        val,
        config_file_path,
        results_file_path,
        schema_file_path,
        backend,
    ):
        with NamedTemporaryFile() as f, ContextManagerDBTesting(DB_URL):
            results_file_path = f.name
            args = dict(schema_path=schema_file_path, database_only=False)
            backend_data = (
                {"config_file": config_file_path}
                if backend == "db"
                else {"results_file_path": results_file_path}
            )
            args.update(backend_data)
            psm = SamplePipestatManager(**args)
            psm.report(record_identifier=rec_id, values=val, force_overwrite=True)
            retrieved_val = psm.retrieve(
                record_identifier=rec_id, result_identifier=list(val.keys())[0]
            )
            # Test Retrieve Basic
            assert str(retrieved_val) == str(list(val.values())[0])
            # Test Retrieve Whole Record
            assert isinstance(psm.retrieve(record_identifier=rec_id), Mapping)

    @pytest.mark.parametrize(
        ["rec_id", "res_id"],
        [("nonexistent", "name_of_something"), ("sample1", "nonexistent")],
    )
    @pytest.mark.parametrize("backend", ["file", "db"])
    def test_retrieve_nonexistent(
        self,
        rec_id,
        res_id,
        config_file_path,
        results_file_path,
        schema_file_path,
        backend,
    ):
        with NamedTemporaryFile() as f, ContextManagerDBTesting(DB_URL):
            results_file_path = f.name
            val_dict = {
                "sample1": {"name_of_something": "test_name"},
                "sample1": {"number_of_things": 2},
            }
            backend_data = (
                {"config_file": config_file_path}
                if backend == "db"
                else {"results_file_path": results_file_path}
            )
            args = dict(schema_path=schema_file_path)
            args.update(backend_data)
            psm = SamplePipestatManager(**args)
            for k, v in val_dict.items():
                psm.report(record_identifier=k, values=v, force_overwrite=True)
            if backend == "db":
                with pytest.raises(RecordNotFoundError):
<<<<<<< HEAD
                    psm.retrieve(result_identifier=res_id, sample_name=rec_id)
            else:
                with pytest.raises(RecordNotFoundError):
                    psm.retrieve(result_identifier=res_id, sample_name=rec_id)
=======
                    psm.retrieve(result_identifier=res_id, record_identifier=rec_id)
            else:
                with pytest.raises(RecordNotFoundError):
                    psm.retrieve(result_identifier=res_id, record_identifier=rec_id)
>>>>>>> 2f1cc277


class TestRemoval:
    @pytest.mark.parametrize(["rec_id", "res_id", "val"], [("sample2", "number_of_things", 1)])
    @pytest.mark.parametrize("backend", ["file", "db"])
    def test_remove_basic(
        self,
        rec_id,
        res_id,
        val,
        config_file_path,
        results_file_path,
        schema_file_path,
        backend,
    ):
        with NamedTemporaryFile() as f, ContextManagerDBTesting(DB_URL):
            results_file_path = f.name
            vals = [
                {"number_of_things": 1},
                {"name_of_something": "test_name"},
            ]
            args = dict(schema_path=schema_file_path, database_only=False)
            backend_data = (
                {"config_file": config_file_path}
                if backend == "db"
                else {"results_file_path": results_file_path}
            )
            args.update(backend_data)
            psm = SamplePipestatManager(**args)
            for v in vals:
                psm.report(record_identifier=rec_id, values=v, force_overwrite=True)
            psm.remove(result_identifier=res_id, record_identifier=rec_id)
            if backend != "db":
                assert (
                    # res_id not in psm.data[STANDARD_TEST_PIPE_ID][PROJECT_SAMPLE_LEVEL][rec_id]
                    res_id
                    not in psm.backend._data[STANDARD_TEST_PIPE_ID][PROJECT_SAMPLE_LEVEL][rec_id]
                )
            else:
                col_name = list(vals[0].keys())[0]
                value = list(vals[0].values())[0]
                result = psm.backend.select(filter_conditions=[(col_name, "eq", value)])
                assert len(result) == 0

    @pytest.mark.parametrize("rec_id", ["sample1", "sample2"])
    @pytest.mark.parametrize("backend", ["file", "db"])
    def test_remove_record(
        self, rec_id, schema_file_path, config_file_path, results_file_path, backend
    ):
        with NamedTemporaryFile() as f, ContextManagerDBTesting(DB_URL):
            results_file_path = f.name
            vals = [
                {"number_of_things": 1},
                {"name_of_something": "test_name"},
            ]
            args = dict(schema_path=schema_file_path, database_only=False)
            backend_data = (
                {"config_file": config_file_path}
                if backend == "db"
                else {"results_file_path": results_file_path}
            )
            args.update(backend_data)
            psm = SamplePipestatManager(**args)
            for v in vals:
                psm.report(record_identifier=rec_id, values=v, force_overwrite=True)
            psm.remove(record_identifier=rec_id)
            if backend != "db":
                assert rec_id not in psm.backend._data[STANDARD_TEST_PIPE_ID]
            else:
                col_name = list(vals[0].keys())[0]
                value = list(vals[0].values())[0]
                result = psm.backend.select(filter_conditions=[(col_name, "eq", value)])
                assert len(result) == 0

    @pytest.mark.parametrize(
        ["rec_id", "res_id"], [("sample2", "nonexistent"), ("sample2", "bogus")]
    )
    @pytest.mark.parametrize("backend", ["file", "db"])
    def test_remove_nonexistent_result(
        self,
        rec_id,
        res_id,
        schema_file_path,
        config_file_path,
        results_file_path,
        backend,
    ):
        with NamedTemporaryFile() as f, ContextManagerDBTesting(DB_URL):
            results_file_path = f.name
            args = dict(schema_path=schema_file_path)
            backend_data = (
                {"config_file": config_file_path}
                if backend == "db"
                else {"results_file_path": results_file_path}
            )
            args.update(backend_data)
            psm = SamplePipestatManager(**args)
            assert not psm.remove(record_identifier=rec_id, result_identifier=res_id)

    @pytest.mark.parametrize("rec_id", ["nonexistent", "bogus"])
    @pytest.mark.parametrize("backend", ["file", "db"])
    def test_remove_nonexistent_record(
        self, rec_id, schema_file_path, config_file_path, results_file_path, backend
    ):
        with NamedTemporaryFile() as f, ContextManagerDBTesting(DB_URL):
            results_file_path = f.name
            args = dict(schema_path=schema_file_path)
            backend_data = (
                {"config_file": config_file_path}
                if backend == "db"
                else {"results_file_path": results_file_path}
            )
            args.update(backend_data)
            psm = SamplePipestatManager(**args)
            assert not psm.remove(record_identifier=rec_id)

    @pytest.mark.parametrize(["rec_id", "res_id"], [("sample3", "name_of_something")])
    @pytest.mark.parametrize("backend", ["file", "db"])
    def test_last_result_removal_removes_record(
        self,
        rec_id,
        res_id,
        schema_file_path,
        config_file_path,
        results_file_path,
        backend,
    ):
        with NamedTemporaryFile() as f, ContextManagerDBTesting(DB_URL):
            results_file_path = f.name
            args = dict(schema_path=schema_file_path, database_only=False)
            backend_data = (
                {"config_file": config_file_path}
                if backend == "db"
                else {"results_file_path": results_file_path}
            )
            args.update(backend_data)
            psm = SamplePipestatManager(**args)
            psm.report(
                record_identifier=rec_id, values={res_id: "something"}, force_overwrite=True
            )
            assert psm.remove(record_identifier=rec_id, result_identifier=res_id)
            if backend == "file":
                with pytest.raises(RecordNotFoundError):
<<<<<<< HEAD
                    psm.retrieve(sample_name=rec_id)
=======
                    psm.retrieve(record_identifier=rec_id)
>>>>>>> 2f1cc277


class TestNoRecordID:
    @pytest.mark.parametrize(
        "val",
        [
            {"name_of_something": "test_name"},
            {"number_of_things": 1},
            {"percentage_of_things": 10.1},
        ],
    )
    @pytest.mark.parametrize("backend", ["file", "db"])
    @pytest.mark.parametrize("pipeline_type", ["sample"])
    def test_report(
        self,
        val,
        config_file_path,
        schema_file_path,
        results_file_path,
        backend,
        pipeline_type,
    ):
        with NamedTemporaryFile() as f, ContextManagerDBTesting(DB_URL):
            results_file_path = f.name
            args = dict(
                schema_path=schema_file_path,
                record_identifier=CONST_REC_ID,
                database_only=False,
            )
            backend_data = (
                {"config_file": config_file_path}
                if backend == "db"
                else {"results_file_path": results_file_path}
            )
            args.update(backend_data)
            psm = SamplePipestatManager(**args)
            psm.report(values=val)
            if backend == "file":
                assert_is_in_files(results_file_path, str(list(val.values())[0]))
                assert (
                    CONST_REC_ID in psm.backend._data[STANDARD_TEST_PIPE_ID][PROJECT_SAMPLE_LEVEL]
                )
                assert (
                    list(val.keys())[0]
                    in psm.backend._data[STANDARD_TEST_PIPE_ID][PROJECT_SAMPLE_LEVEL][CONST_REC_ID]
                )
            if backend == "db":
                val_name = list(val.keys())[0]
                assert psm.backend.select(filter_conditions=[(val_name, "eq", val[val_name])])

    @pytest.mark.parametrize(
        "val",
        [
            {"name_of_something": "test_name"},
            {"number_of_things": 1},
            {"percentage_of_things": 10.1},
        ],
    )
    @pytest.mark.parametrize("backend", ["file", "db"])
    def test_retrieve(self, val, config_file_path, schema_file_path, results_file_path, backend):
        with NamedTemporaryFile() as f, ContextManagerDBTesting(DB_URL):
            results_file_path = f.name
            args = dict(schema_path=schema_file_path, record_identifier=CONST_REC_ID)
            backend_data = (
                {"config_file": config_file_path}
                if backend == "db"
                else {"results_file_path": results_file_path}
            )
            args.update(backend_data)
            psm = SamplePipestatManager(**args)
            psm.report(record_identifier="constant_record_id", values=val, force_overwrite=True)
            retrieved_val = psm.retrieve(result_identifier=list(val.keys())[0])
            assert str(retrieved_val) == str(list(val.values())[0])

    @pytest.mark.parametrize(
        "val",
        [
            {"name_of_something": "test_name"},
            {"number_of_things": 1},
            {"percentage_of_things": 10.1},
        ],
    )
    @pytest.mark.parametrize("backend", ["file", "db"])
    def test_remove(self, val, config_file_path, schema_file_path, results_file_path, backend):
        with NamedTemporaryFile() as f, ContextManagerDBTesting(DB_URL):
            results_file_path = f.name
            args = dict(schema_path=schema_file_path, record_identifier=CONST_REC_ID)
            backend_data = (
                {"config_file": config_file_path}
                if backend == "db"
                else {"results_file_path": results_file_path}
            )
            args.update(backend_data)
            psm = SamplePipestatManager(**args)
            psm.report(record_identifier="constant_record_id", values=val, force_overwrite=True)
            assert psm.remove(result_identifier=list(val.keys())[0])


def test_highlighting_works(highlight_schema_file_path, results_file_path):
    """the highlighted results are sourced from the schema and only ones
    that are indicated with 'highlight: true` are respected"""
    with NamedTemporaryFile() as f:
        results_file_path = f.name
        s = ParsedSchema(highlight_schema_file_path)
        schema_highlighted_results = [
            k for k, v in s.sample_level_data.items() if v.get("highlight") is True
        ]
        psm = SamplePipestatManager(
            results_file_path=results_file_path,
            schema_path=highlight_schema_file_path,
        )
        assert psm.highlighted_results == schema_highlighted_results


class TestEnvVars:
    def test_no_config__psm_is_built_from_env_vars(
        self, monkeypatch, results_file_path, schema_file_path
    ):
        """
        test that the object can be created if the arguments
        are provided as env vars
        """

        monkeypatch.setenv(ENV_VARS["record_identifier"], "sample1")
        monkeypatch.setenv(ENV_VARS["results_file"], results_file_path)
        monkeypatch.setenv(ENV_VARS["schema"], schema_file_path)
        try:
            SamplePipestatManager()
        except Exception as e:
            pytest.fail(f"Error during pipestat manager creation: {e}")

    # @pytest.mark.skip(reason="known failure for now with config file")
    def test_config__psm_is_built_from_config_file_env_var(self, monkeypatch, config_file_path):
        """PSM can be created from config parsed from env var value."""
        monkeypatch.setenv(ENV_VARS["config"], config_file_path)
        try:
            SamplePipestatManager()
        except Exception as e:
            pytest.fail(f"Error during pipestat manager creation: {e}")


def test_no_constructor_args__raises_expected_exception():
    """See Issue #3 in the repository."""
    with pytest.raises(SchemaNotFoundError):
        SamplePipestatManager()


def absolutize_file(f: str) -> str:
    return f if os.path.isabs(f) else get_data_file_path(f)


@pytest.mark.parametrize(
    ["schema_file_path", "exp_status_schema", "exp_status_schema_path"],
    [
        (absolutize_file(fn1), exp_status_schema, absolutize_file(fn2))
        for fn1, exp_status_schema, fn2 in [
            ("sample_output_schema.yaml", DEFAULT_STATUS_DATA, STATUS_SCHEMA),
            (
                "sample_output_schema__with_project_with_samples_with_status.yaml",
                COMMON_CUSTOM_STATUS_DATA,
                "sample_output_schema__with_project_with_samples_with_status.yaml",
            ),
            (
                "sample_output_schema__with_project_with_samples_without_status.yaml",
                DEFAULT_STATUS_DATA,
                STATUS_SCHEMA,
            ),
            (
                "sample_output_schema__with_project_without_samples_with_status.yaml",
                COMMON_CUSTOM_STATUS_DATA,
                "sample_output_schema__with_project_without_samples_with_status.yaml",
            ),
            (
                "sample_output_schema__with_project_without_samples_without_status.yaml",
                DEFAULT_STATUS_DATA,
                STATUS_SCHEMA,
            ),
            (
                "sample_output_schema__without_project_with_samples_with_status.yaml",
                COMMON_CUSTOM_STATUS_DATA,
                "sample_output_schema__without_project_with_samples_with_status.yaml",
            ),
            (
                "sample_output_schema__without_project_with_samples_without_status.yaml",
                DEFAULT_STATUS_DATA,
                STATUS_SCHEMA,
            ),
        ]
    ],
)
@pytest.mark.parametrize("backend_data", [BACKEND_KEY_FILE, BACKEND_KEY_DB], indirect=True)
def test_manager_has_correct_status_schema_and_status_schema_source(
    schema_file_path, exp_status_schema, exp_status_schema_path, backend_data
):
    psm = SamplePipestatManager(schema_path=schema_file_path, **backend_data)
    assert psm.status_schema == exp_status_schema
    assert psm.status_schema_source == exp_status_schema_path


class TestPipestatBoss:
    @pytest.mark.parametrize("backend", ["file", "db"])
    def test_basic_pipestatboss(
        self,
        config_file_path,
        output_schema_html_report,
        results_file_path,
        backend,
    ):
        pipeline_list = ["sample", "project"]
        values_project = [
            {"project_name_1": {"number_of_things": 2}},
            {"project_name_1": {"name_of_something": "name of something string"}},
        ]

        values_sample = [
            {"sample4": {"smooth_bw": "smooth_bw string"}},
            {"sample5": {"output_file": {"path": "path_string", "title": "title_string"}}},
        ]

        with NamedTemporaryFile() as f, ContextManagerDBTesting(DB_URL):
            results_file_path = f.name
            args = dict(schema_path=output_schema_html_report, database_only=False)
            backend_data = (
                {"config_file": config_file_path}
                if backend == "db"
                else {"results_file_path": results_file_path}
            )
            args.update(backend_data)

            psb = PipestatBoss(pipeline_list=pipeline_list, **args)

            for i in values_sample:
                for r, v in i.items():
                    psb.samplemanager.report(record_identifier=r, values=v, force_overwrite=True)
                    psb.samplemanager.set_status(record_identifier=r, status_identifier="running")
            for i in values_project:
                for r, v in i.items():
                    psb.projectmanager.report(record_identifier=r, values=v, force_overwrite=True)
                    psb.projectmanager.set_status(record_identifier=r, status_identifier="running")


class TestHTMLReport:
    @pytest.mark.parametrize(
        ["rec_id", "val"],
        [
            ("sample1", {"name_of_something": "test_name"}),
        ],
    )
    @pytest.mark.parametrize("backend", ["file", "db"])
    def test_basics_samples(
        self,
        rec_id,
        val,
        config_file_path,
        output_schema_html_report,
        results_file_path,
        backend,
    ):
        values_project = [
            {"project_name_1": {"number_of_things": 2}},
            {"project_name_1": {"name_of_something": "name of something string"}},
        ]
        values_sample = [
            {"sample4": {"smooth_bw": "smooth_bw string"}},
            {"sample5": {"output_file": {"path": "path_string", "title": "title_string"}}},
            {"sample4": {"aligned_bam": "aligned_bam string"}},
            {"sample6": {"output_file": {"path": "path_string", "title": "title_string"}}},
            {
                "sample7": {
                    "output_image": {
                        "path": "path_string",
                        "thumbnail_path": "path_string",
                        "title": "title_string",
                    }
                }
            },
        ]
        with NamedTemporaryFile() as f, ContextManagerDBTesting(DB_URL):
            results_file_path = f.name
            args = dict(schema_path=output_schema_html_report, database_only=False)
            backend_data = (
                {"config_file": config_file_path}
                if backend == "db"
                else {"results_file_path": results_file_path}
            )
            args.update(backend_data)
<<<<<<< HEAD
            psm = PipestatManager(**args)

            psm.report(
                project_name=rec_id, values=val, force_overwrite=True, pipeline_type="project"
            )
            psm.set_status(
                project_name=rec_id, status_identifier="completed", pipeline_type="project"
            )
=======
            psm = SamplePipestatManager(**args)

            for i in values_sample:
                for r, v in i.items():
                    psm.report(record_identifier=r, values=v, force_overwrite=True)
                    psm.set_status(record_identifier=r, status_identifier="running")

            try:
                htmlreportpath = psm.summarize(amendment="")
                assert htmlreportpath is not None
            except:
                assert 0

            try:
                table_paths = psm.table()
                assert table_paths is not None
            except:
                assert 0

    @pytest.mark.parametrize("backend", ["file", "db"])
    def test_basics_project(
        self,
        config_file_path,
        output_schema_html_report,
        results_file_path,
        backend,
    ):
        values_project = [
            {"project_name_1": {"number_of_things": 2}},
            {"project_name_1": {"name_of_something": "name of something string"}},
        ]

        with NamedTemporaryFile() as f, ContextManagerDBTesting(DB_URL):
            results_file_path = f.name
            args = dict(schema_path=output_schema_html_report, database_only=False)
            backend_data = (
                {"config_file": config_file_path}
                if backend == "db"
                else {"results_file_path": results_file_path}
            )
            args.update(backend_data)
            # project level
            psm = ProjectPipestatManager(**args)
>>>>>>> 2f1cc277

            for i in values_project:
                for r, v in i.items():
                    psm.report(
<<<<<<< HEAD
                        project_name=r, values=v, force_overwrite=True, pipeline_type="project"
                    )
                    psm.set_status(
                        project_name=r, status_identifier="running", pipeline_type="project"
                    )

            for i in values_sample:
                for r, v in i.items():
                    psm.report(
                        sample_name=r, values=v, force_overwrite=True, pipeline_type="sample"
                    )
                    psm.set_status(
                        sample_name=r, status_identifier="running", pipeline_type="sample"
                    )
=======
                        record_identifier=r,
                        values=v,
                        force_overwrite=True,
                    )
                    psm.set_status(record_identifier=r, status_identifier="running")
>>>>>>> 2f1cc277

            try:
                htmlreportpath = psm.summarize(amendment="")
                assert htmlreportpath is not None
            except:
                assert 0
<<<<<<< HEAD
=======

>>>>>>> 2f1cc277
            try:
                table_paths = psm.table()
                assert table_paths is not None
            except:
                assert 0<|MERGE_RESOLUTION|>--- conflicted
+++ resolved
@@ -82,14 +82,6 @@
                 status = psm.get_status(record_identifier=rec_id)
                 assert status is None
                 with pytest.raises(RecordNotFoundError):
-<<<<<<< HEAD
-                    psm.retrieve(sample_name=rec_id)
-            if backend == "db":
-                assert getattr(psm.retrieve(sample_name=rec_id), val_name, None) is None
-                psm.remove(sample_name=rec_id)
-                with pytest.raises(RecordNotFoundError):
-                    psm.retrieve(sample_name=rec_id)
-=======
                     psm.retrieve(record_identifier=rec_id)
             if backend == "db":
                 assert getattr(psm.retrieve(record_identifier=rec_id), val_name, None) is None
@@ -151,64 +143,6 @@
                 psm.remove(record_identifier=rec_id)
                 with pytest.raises(RecordNotFoundError):
                     psm.retrieve(record_identifier=rec_id)
->>>>>>> 2f1cc277
-
-    @pytest.mark.parametrize(
-        ["rec_id", "val"],
-        [
-            ("project_name_1", {"name_of_something": "test_name"}),
-            ("project_name_1", {"number_of_things": 1}),
-            ("project_name_2", {"number_of_things": 2}),
-            ("project_name_2", {"percentage_of_things": 10.1}),
-        ],
-    )
-    @pytest.mark.parametrize("backend", ["file", "db"])
-    def test_basics_project_level(
-        self,
-        rec_id,
-        val,
-        config_file_path,
-        output_schema_html_report,
-        results_file_path,
-        backend,
-    ):
-        with NamedTemporaryFile() as f, ContextManagerDBTesting(DB_URL):
-            results_file_path = f.name
-            args = dict(schema_path=output_schema_html_report, database_only=False)
-            backend_data = (
-                {"config_file": config_file_path}
-                if backend == "db"
-                else {"results_file_path": results_file_path}
-            )
-            args.update(backend_data)
-            psm = PipestatManager(**args)
-            psm.report(
-                project_name=rec_id, values=val, force_overwrite=True, pipeline_type="project"
-            )
-            val_name = list(val.keys())[0]
-            psm.set_status(
-                status_identifier="running", project_name=rec_id, pipeline_type="project"
-            )
-            status = psm.get_status(project_name=rec_id, pipeline_type="project")
-            assert status == "running"
-            assert val_name in psm.retrieve(project_name=rec_id, pipeline_type="project")
-            psm.remove(project_name=rec_id, result_identifier=val_name, pipeline_type="project")
-            if backend == "file":
-                psm.clear_status(project_name=rec_id, pipeline_type="project")
-                status = psm.get_status(project_name=rec_id, pipeline_type="project")
-                assert status is None
-                with pytest.raises(RecordNotFoundError):
-                    psm.retrieve(project_name=rec_id, pipeline_type="project")
-            if backend == "db":
-                assert (
-                    getattr(
-                        psm.retrieve(project_name=rec_id, pipeline_type="project"), val_name, None
-                    )
-                    is None
-                )
-                psm.remove(project_name=rec_id, pipeline_type="project")
-                with pytest.raises(RecordNotFoundError):
-                    psm.retrieve(project_name=rec_id, pipeline_type="project")
 
 
 class TestReporting:
@@ -490,17 +424,10 @@
                 psm.report(record_identifier=k, values=v, force_overwrite=True)
             if backend == "db":
                 with pytest.raises(RecordNotFoundError):
-<<<<<<< HEAD
-                    psm.retrieve(result_identifier=res_id, sample_name=rec_id)
-            else:
-                with pytest.raises(RecordNotFoundError):
-                    psm.retrieve(result_identifier=res_id, sample_name=rec_id)
-=======
                     psm.retrieve(result_identifier=res_id, record_identifier=rec_id)
             else:
                 with pytest.raises(RecordNotFoundError):
                     psm.retrieve(result_identifier=res_id, record_identifier=rec_id)
->>>>>>> 2f1cc277
 
 
 class TestRemoval:
@@ -644,11 +571,7 @@
             assert psm.remove(record_identifier=rec_id, result_identifier=res_id)
             if backend == "file":
                 with pytest.raises(RecordNotFoundError):
-<<<<<<< HEAD
-                    psm.retrieve(sample_name=rec_id)
-=======
                     psm.retrieve(record_identifier=rec_id)
->>>>>>> 2f1cc277
 
 
 class TestNoRecordID:
@@ -935,16 +858,6 @@
                 else {"results_file_path": results_file_path}
             )
             args.update(backend_data)
-<<<<<<< HEAD
-            psm = PipestatManager(**args)
-
-            psm.report(
-                project_name=rec_id, values=val, force_overwrite=True, pipeline_type="project"
-            )
-            psm.set_status(
-                project_name=rec_id, status_identifier="completed", pipeline_type="project"
-            )
-=======
             psm = SamplePipestatManager(**args)
 
             for i in values_sample:
@@ -988,43 +901,22 @@
             args.update(backend_data)
             # project level
             psm = ProjectPipestatManager(**args)
->>>>>>> 2f1cc277
 
             for i in values_project:
                 for r, v in i.items():
                     psm.report(
-<<<<<<< HEAD
-                        project_name=r, values=v, force_overwrite=True, pipeline_type="project"
-                    )
-                    psm.set_status(
-                        project_name=r, status_identifier="running", pipeline_type="project"
-                    )
-
-            for i in values_sample:
-                for r, v in i.items():
-                    psm.report(
-                        sample_name=r, values=v, force_overwrite=True, pipeline_type="sample"
-                    )
-                    psm.set_status(
-                        sample_name=r, status_identifier="running", pipeline_type="sample"
-                    )
-=======
                         record_identifier=r,
                         values=v,
                         force_overwrite=True,
                     )
                     psm.set_status(record_identifier=r, status_identifier="running")
->>>>>>> 2f1cc277
 
             try:
                 htmlreportpath = psm.summarize(amendment="")
                 assert htmlreportpath is not None
             except:
                 assert 0
-<<<<<<< HEAD
-=======
-
->>>>>>> 2f1cc277
+
             try:
                 table_paths = psm.table()
                 assert table_paths is not None
