import os.path
from collections.abc import Mapping

import pytest
from jsonschema import ValidationError

from pipestat import SamplePipestatManager, ProjectPipestatManager, PipestatBoss
from pipestat.const import *
from pipestat.exceptions import *
from pipestat.parsed_schema import ParsedSchema
from pipestat.helpers import default_formatter, markdown_formatter
from .conftest import (
    get_data_file_path,
    BACKEND_KEY_DB,
    BACKEND_KEY_FILE,
    COMMON_CUSTOM_STATUS_DATA,
    DEFAULT_STATUS_DATA,
    STANDARD_TEST_PIPE_ID,
    DB_URL,
)
from tempfile import NamedTemporaryFile

from .test_db_only_mode import ContextManagerDBTesting

CONST_REC_ID = "constant_record_id"
PROJECT_SAMPLE_LEVEL = "sample"


def assert_is_in_files(fs, s):
    """
    Verify if string is in files content

    :param str | Iterable[str] fs: list of files
    :param str s: string to look for
    """
    for f in [fs] if isinstance(fs, str) else fs:
        with open(f, "r") as fh:
            assert s in fh.read()


class TestSplitClasses:
    @pytest.mark.parametrize(
        ["rec_id", "val"],
        [
            ("sample1", {"name_of_something": "test_name"}),
            ("sample1", {"number_of_things": 1}),
            ("sample2", {"number_of_things": 2}),
            ("sample2", {"percentage_of_things": 10.1}),
            ("sample2", {"name_of_something": "test_name"}),
            ("sample3", {"name_of_something": "test_name"}),
        ],
    )
    @pytest.mark.parametrize("backend", ["file", "db"])
    def test_basics(
        self,
        rec_id,
        val,
        config_file_path,
        schema_file_path,
        results_file_path,
        backend,
    ):
        with NamedTemporaryFile() as f, ContextManagerDBTesting(DB_URL):
            results_file_path = f.name
            args = dict(schema_path=schema_file_path, database_only=False)
            backend_data = (
                {"config_file": config_file_path}
                if backend == "db"
                else {"results_file_path": results_file_path}
            )
            args.update(backend_data)
            psm = SamplePipestatManager(**args)
            psm.report(record_identifier=rec_id, values=val, force_overwrite=True)
            val_name = list(val.keys())[0]
            psm.set_status(status_identifier="running", record_identifier=rec_id)
            status = psm.get_status(record_identifier=rec_id)
            assert status == "running"
            assert val_name in psm.retrieve(record_identifier=rec_id)
            psm.remove(record_identifier=rec_id, result_identifier=val_name)
            if backend == "file":
                psm.clear_status(record_identifier=rec_id)
                status = psm.get_status(record_identifier=rec_id)
                assert status is None
                with pytest.raises(RecordNotFoundError):
                    psm.retrieve(record_identifier=rec_id)
            if backend == "db":
                assert getattr(psm.retrieve(record_identifier=rec_id), val_name, None) is None
                psm.remove(record_identifier=rec_id)
                with pytest.raises(RecordNotFoundError):
                    psm.retrieve(record_identifier=rec_id)

    @pytest.mark.parametrize(
        ["rec_id", "val"],
        [
            ("project_name_1", {"name_of_something": "test_name"}),
            ("project_name_1", {"number_of_things": 1}),
            ("project_name_2", {"number_of_things": 2}),
            ("project_name_2", {"percentage_of_things": 10.1}),
        ],
    )
    @pytest.mark.parametrize("backend", ["file", "db"])
    def test_basics_project_level(
        self,
        rec_id,
        val,
        config_file_path,
        output_schema_html_report,
        results_file_path,
        backend,
    ):
        with NamedTemporaryFile() as f, ContextManagerDBTesting(DB_URL):
            results_file_path = f.name
            args = dict(schema_path=output_schema_html_report, database_only=False)
            backend_data = (
                {"config_file": config_file_path}
                if backend == "db"
                else {"results_file_path": results_file_path}
            )
            args.update(backend_data)
            psm = ProjectPipestatManager(**args)
            psm.report(record_identifier=rec_id, values=val, force_overwrite=True)
            val_name = list(val.keys())[0]
            psm.set_status(status_identifier="running", record_identifier=rec_id)
            status = psm.get_status(record_identifier=rec_id)
            assert status == "running"
            assert val_name in psm.retrieve(record_identifier=rec_id)
            psm.remove(record_identifier=rec_id, result_identifier=val_name)
            if backend == "file":
                psm.clear_status(record_identifier=rec_id)
                status = psm.get_status(record_identifier=rec_id)
                assert status is None
                with pytest.raises(RecordNotFoundError):
                    psm.retrieve(record_identifier=rec_id)
            if backend == "db":
                assert (
                    getattr(
                        psm.retrieve(record_identifier=rec_id),
                        val_name,
                        None,
                    )
                    is None
                )
                psm.remove(record_identifier=rec_id)
                with pytest.raises(RecordNotFoundError):
                    psm.retrieve(record_identifier=rec_id)


class TestReporting:
    @pytest.mark.parametrize(
        ["rec_id", "val"],
        [
            ("sample1", {"name_of_something": "test_name"}),
            ("sample1", {"number_of_things": 1}),
            ("sample2", {"number_of_things": 2}),
            ("sample2", {"percentage_of_things": 10.1}),
            ("sample2", {"name_of_something": "test_name"}),
            ("sample3", {"name_of_something": "test_name"}),
        ],
    )
    @pytest.mark.parametrize("backend", ["file", "db"])
    def test_report_basic(
        self,
        rec_id,
        val,
        config_file_path,
        schema_file_path,
        results_file_path,
        backend,
    ):
        with NamedTemporaryFile() as f, ContextManagerDBTesting(DB_URL):
            results_file_path = f.name
            args = dict(schema_path=schema_file_path, database_only=False)
            backend_data = (
                {"config_file": config_file_path}
                if backend == "db"
                else {"results_file_path": results_file_path}
            )
            args.update(backend_data)
            psm = SamplePipestatManager(**args)
            psm.report(record_identifier=rec_id, values=val, force_overwrite=True)
            if backend == "file":
                print(psm.backend._data[STANDARD_TEST_PIPE_ID])
                print("Test if", rec_id, " is in ", psm.backend._data[STANDARD_TEST_PIPE_ID])
                assert rec_id in psm.backend._data[STANDARD_TEST_PIPE_ID][PROJECT_SAMPLE_LEVEL]
                print("Test if", list(val.keys())[0], " is in ", rec_id)
                assert (
                    list(val.keys())[0]
                    in psm.backend._data[STANDARD_TEST_PIPE_ID][PROJECT_SAMPLE_LEVEL][rec_id]
                )
                if backend == "file":
                    assert_is_in_files(results_file_path, str(list(val.values())[0]))
            if backend == "db":
                # This is being captured in TestSplitClasses
                pass

    @pytest.mark.parametrize(
        ["rec_id", "val"],
        [
            ("sample3", {"name_of_something": "test_name"}),
        ],
    )
    @pytest.mark.parametrize("backend", ["file", "db"])
    def test_report_requires_schema(
        self,
        rec_id,
        val,
        config_no_schema_file_path,
        results_file_path,
        backend,
    ):
        """
        If schema is not provided at object instantiation stage, SchemaNotFondError
        is raised if report method is called with file as a backend.

        In case of the DB as a backend, the error is raised at object
        instantiation stage since there is no way to init relational DB table
        with no columns predefined
        """
        with NamedTemporaryFile() as f, ContextManagerDBTesting(DB_URL):
            results_file_path = f.name
            args = dict()
            backend_data = (
                {"config_file": config_no_schema_file_path}
                if backend == "db"
                else {"results_file_path": results_file_path}
            )
            args.update(backend_data)
            if backend == "db":
                with pytest.raises(SchemaNotFoundError):
                    psm = SamplePipestatManager(**args)

    @pytest.mark.parametrize(
        ["rec_id", "val"],
        [("sample1", {"number_of_things": 2}), ("sample2", {"number_of_things": 1})],
    )
    @pytest.mark.parametrize("backend", ["file", "db"])
    def test_report_overwrite(
        self,
        rec_id,
        val,
        config_file_path,
        schema_file_path,
        results_file_path,
        backend,
    ):
        with NamedTemporaryFile() as f, ContextManagerDBTesting(DB_URL):
            results_file_path = f.name
            args = dict(schema_path=schema_file_path, database_only=False)
            backend_data = (
                {"config_file": config_file_path}
                if backend == "db"
                else {"results_file_path": results_file_path}
            )
            args.update(backend_data)
            psm = SamplePipestatManager(**args)
            psm.report(record_identifier=rec_id, values=val, force_overwrite=True)
            if backend == "file":
                assert rec_id in psm.backend._data[STANDARD_TEST_PIPE_ID][PROJECT_SAMPLE_LEVEL]
                assert (
                    list(val.keys())[0]
                    in psm.backend._data[STANDARD_TEST_PIPE_ID][PROJECT_SAMPLE_LEVEL][rec_id]
                )
                if backend == "file":
                    assert_is_in_files(results_file_path, str(list(val.values())[0]))
            if backend == "db":
                assert list(val.keys())[0] in psm.retrieve(record_identifier=rec_id)

    @pytest.mark.parametrize(
        ["rec_id", "val", "success"],
        [
            ("sample1", {"number_of_things": "2"}, True),
            ("sample2", {"number_of_things": [1, 2, 3]}, False),
            ("sample2", {"output_file": {"path": 1, "title": "abc"}}, True),
        ],
    )
    @pytest.mark.parametrize("backend", ["file", "db"])
    def test_report_type_casting(
        self,
        rec_id,
        val,
        config_file_path,
        schema_file_path,
        results_file_path,
        backend,
        success,
    ):
        with NamedTemporaryFile() as f, ContextManagerDBTesting(DB_URL):
            results_file_path = f.name
            args = dict(schema_path=schema_file_path)
            backend_data = (
                {"config_file": config_file_path}
                if backend == "db"
                else {"results_file_path": results_file_path}
            )
            args.update(backend_data)
            psm = SamplePipestatManager(**args)
            if success:
                psm.report(
                    record_identifier=rec_id,
                    values=val,
                    strict_type=False,
                    force_overwrite=True,
                )
            else:
                with pytest.raises((ValidationError, TypeError)):
                    psm.report(
                        record_identifier=rec_id,
                        values=val,
                        strict_type=False,
                        force_overwrite=True,
                    )

    @pytest.mark.parametrize(
        ["rec_id", "val"],
        [
            ("sample1", {"name_of_something": "test_name"}),
            ("sample2", {"number_of_things": 2}),
            ("sample3", {"dict_object": {"key": "value"}}),
        ],
    )
    @pytest.mark.parametrize("backend", ["file"])
    @pytest.mark.parametrize("formatter", [default_formatter, markdown_formatter])
    def test_report_formatter(
        self,
        rec_id,
        val,
        config_file_path,
        schema_file_path,
        results_file_path,
        backend,
        formatter,
    ):
        """Simply test that we can pass the formatting functions and the returned result contains reported results"""
        with NamedTemporaryFile() as f, ContextManagerDBTesting(DB_URL):
            results_file_path = f.name
            args = dict(database_only=False)
            backend_data = (
                {"config_file": config_file_path}
                if backend == "db"
                else {"results_file_path": results_file_path}
            )
            args.update(backend_data)
            psm = SamplePipestatManager(**args)
            results = psm.report(
                record_identifier=rec_id,
                values=val,
                force_overwrite=True,
                result_formatter=formatter,
            )
            assert rec_id in results[0]
            value = list(val.keys())[0]
            assert value in results[0]


class TestRetrieval:
    @pytest.mark.parametrize(
        ["rec_id", "val"],
        [
            ("sample1", {"name_of_something": "test_name"}),
            ("sample1", {"number_of_things": 2}),
            ("sample2", {"number_of_things": 1}),
            ("sample2", {"percentage_of_things": 10.1}),
            ("sample2", {"name_of_something": "test_name"}),
        ],
    )
    @pytest.mark.parametrize("backend", ["file", "db"])
    def test_retrieve_basic(
        self,
        rec_id,
        val,
        config_file_path,
        results_file_path,
        schema_file_path,
        backend,
    ):
        with NamedTemporaryFile() as f, ContextManagerDBTesting(DB_URL):
            results_file_path = f.name
            args = dict(schema_path=schema_file_path, database_only=False)
            backend_data = (
                {"config_file": config_file_path}
                if backend == "db"
                else {"results_file_path": results_file_path}
            )
            args.update(backend_data)
            psm = SamplePipestatManager(**args)
            psm.report(record_identifier=rec_id, values=val, force_overwrite=True)
            retrieved_val = psm.retrieve(
                record_identifier=rec_id, result_identifier=list(val.keys())[0]
            )
            # Test Retrieve Basic
            assert str(retrieved_val) == str(list(val.values())[0])
            # Test Retrieve Whole Record
            assert isinstance(psm.retrieve(record_identifier=rec_id), Mapping)
<<<<<<< HEAD
=======

    @pytest.mark.parametrize("backend", ["file", "db"])
    def test_get_records(
        self,
        config_file_path,
        results_file_path,
        schema_file_path,
        backend,
    ):
        with NamedTemporaryFile() as f, ContextManagerDBTesting(DB_URL):
            results_file_path = f.name
            val_dict = {
                "sample1": {"name_of_something": "test_name"},
                "sample2": {"number_of_things": 2},
            }
            backend_data = (
                {"config_file": config_file_path}
                if backend == "db"
                else {"results_file_path": results_file_path}
            )
            args = dict(schema_path=schema_file_path)
            args.update(backend_data)
            psm = SamplePipestatManager(**args)
            for k, v in val_dict.items():
                psm.report(record_identifier=k, values=v, force_overwrite=True)

            results = psm.get_records()
            assert results[0][0] == list(val_dict.keys())[0]
            assert results[1][0] == list(val_dict.keys())[1]
            assert len(results) == len(list(val_dict.keys()))
>>>>>>> 5b6f59c1

    @pytest.mark.parametrize(
        ["rec_id", "res_id"],
        [("nonexistent", "name_of_something"), ("sample1", "nonexistent")],
    )
    @pytest.mark.parametrize("backend", ["file", "db"])
    def test_retrieve_nonexistent(
        self,
        rec_id,
        res_id,
        config_file_path,
        results_file_path,
        schema_file_path,
        backend,
    ):
        with NamedTemporaryFile() as f, ContextManagerDBTesting(DB_URL):
            results_file_path = f.name
            val_dict = {
                "sample1": {"name_of_something": "test_name"},
                "sample1": {"number_of_things": 2},
            }
            backend_data = (
                {"config_file": config_file_path}
                if backend == "db"
                else {"results_file_path": results_file_path}
            )
            args = dict(schema_path=schema_file_path)
            args.update(backend_data)
            psm = SamplePipestatManager(**args)
            for k, v in val_dict.items():
                psm.report(record_identifier=k, values=v, force_overwrite=True)
            if backend == "db":
                with pytest.raises(RecordNotFoundError):
                    psm.retrieve(result_identifier=res_id, record_identifier=rec_id)
            else:
                with pytest.raises(RecordNotFoundError):
                    psm.retrieve(result_identifier=res_id, record_identifier=rec_id)


class TestRemoval:
    @pytest.mark.parametrize(["rec_id", "res_id", "val"], [("sample2", "number_of_things", 1)])
    @pytest.mark.parametrize("backend", ["file", "db"])
    def test_remove_basic(
        self,
        rec_id,
        res_id,
        val,
        config_file_path,
        results_file_path,
        schema_file_path,
        backend,
    ):
        with NamedTemporaryFile() as f, ContextManagerDBTesting(DB_URL):
            results_file_path = f.name
            vals = [
                {"number_of_things": 1},
                {"name_of_something": "test_name"},
            ]
            args = dict(schema_path=schema_file_path, database_only=False)
            backend_data = (
                {"config_file": config_file_path}
                if backend == "db"
                else {"results_file_path": results_file_path}
            )
            args.update(backend_data)
            psm = SamplePipestatManager(**args)
            for v in vals:
                psm.report(record_identifier=rec_id, values=v, force_overwrite=True)
            psm.remove(result_identifier=res_id, record_identifier=rec_id)
            if backend != "db":
                assert (
                    # res_id not in psm.data[STANDARD_TEST_PIPE_ID][PROJECT_SAMPLE_LEVEL][rec_id]
                    res_id
                    not in psm.backend._data[STANDARD_TEST_PIPE_ID][PROJECT_SAMPLE_LEVEL][rec_id]
                )
            else:
                col_name = list(vals[0].keys())[0]
                value = list(vals[0].values())[0]
                result = psm.backend.select(filter_conditions=[(col_name, "eq", value)])
                assert len(result) == 0

    @pytest.mark.parametrize("rec_id", ["sample1", "sample2"])
    @pytest.mark.parametrize("backend", ["file", "db"])
    def test_remove_record(
        self, rec_id, schema_file_path, config_file_path, results_file_path, backend
    ):
        with NamedTemporaryFile() as f, ContextManagerDBTesting(DB_URL):
            results_file_path = f.name
            vals = [
                {"number_of_things": 1},
                {"name_of_something": "test_name"},
            ]
            args = dict(schema_path=schema_file_path, database_only=False)
            backend_data = (
                {"config_file": config_file_path}
                if backend == "db"
                else {"results_file_path": results_file_path}
            )
            args.update(backend_data)
            psm = SamplePipestatManager(**args)
            for v in vals:
                psm.report(record_identifier=rec_id, values=v, force_overwrite=True)
            psm.remove(record_identifier=rec_id)
            if backend != "db":
                assert rec_id not in psm.backend._data[STANDARD_TEST_PIPE_ID]
            else:
                col_name = list(vals[0].keys())[0]
                value = list(vals[0].values())[0]
                result = psm.backend.select(filter_conditions=[(col_name, "eq", value)])
                assert len(result) == 0

    @pytest.mark.parametrize(
        ["rec_id", "res_id"], [("sample2", "nonexistent"), ("sample2", "bogus")]
    )
    @pytest.mark.parametrize("backend", ["file", "db"])
    def test_remove_nonexistent_result(
        self,
        rec_id,
        res_id,
        schema_file_path,
        config_file_path,
        results_file_path,
        backend,
    ):
        with NamedTemporaryFile() as f, ContextManagerDBTesting(DB_URL):
            results_file_path = f.name
            args = dict(schema_path=schema_file_path)
            backend_data = (
                {"config_file": config_file_path}
                if backend == "db"
                else {"results_file_path": results_file_path}
            )
            args.update(backend_data)
            psm = SamplePipestatManager(**args)
            assert not psm.remove(record_identifier=rec_id, result_identifier=res_id)

    @pytest.mark.parametrize("rec_id", ["nonexistent", "bogus"])
    @pytest.mark.parametrize("backend", ["file", "db"])
    def test_remove_nonexistent_record(
        self, rec_id, schema_file_path, config_file_path, results_file_path, backend
    ):
        with NamedTemporaryFile() as f, ContextManagerDBTesting(DB_URL):
            results_file_path = f.name
            args = dict(schema_path=schema_file_path)
            backend_data = (
                {"config_file": config_file_path}
                if backend == "db"
                else {"results_file_path": results_file_path}
            )
            args.update(backend_data)
            psm = SamplePipestatManager(**args)
            assert not psm.remove(record_identifier=rec_id)

    @pytest.mark.parametrize(["rec_id", "res_id"], [("sample3", "name_of_something")])
    @pytest.mark.parametrize("backend", ["file", "db"])
    def test_last_result_removal_removes_record(
        self,
        rec_id,
        res_id,
        schema_file_path,
        config_file_path,
        results_file_path,
        backend,
    ):
        with NamedTemporaryFile() as f, ContextManagerDBTesting(DB_URL):
            results_file_path = f.name
            args = dict(schema_path=schema_file_path, database_only=False)
            backend_data = (
                {"config_file": config_file_path}
                if backend == "db"
                else {"results_file_path": results_file_path}
            )
            args.update(backend_data)
            psm = SamplePipestatManager(**args)
            psm.report(
                record_identifier=rec_id, values={res_id: "something"}, force_overwrite=True
            )
            assert psm.remove(record_identifier=rec_id, result_identifier=res_id)
            if backend == "file":
                with pytest.raises(RecordNotFoundError):
                    psm.retrieve(record_identifier=rec_id)


class TestNoRecordID:
    @pytest.mark.parametrize(
        "val",
        [
            {"name_of_something": "test_name"},
            {"number_of_things": 1},
            {"percentage_of_things": 10.1},
        ],
    )
    @pytest.mark.parametrize("backend", ["file", "db"])
    @pytest.mark.parametrize("pipeline_type", ["sample"])
    def test_report(
        self,
        val,
        config_file_path,
        schema_file_path,
        results_file_path,
        backend,
        pipeline_type,
    ):
        with NamedTemporaryFile() as f, ContextManagerDBTesting(DB_URL):
            results_file_path = f.name
            args = dict(
                schema_path=schema_file_path,
                record_identifier=CONST_REC_ID,
                database_only=False,
            )
            backend_data = (
                {"config_file": config_file_path}
                if backend == "db"
                else {"results_file_path": results_file_path}
            )
            args.update(backend_data)
            psm = SamplePipestatManager(**args)
            psm.report(values=val)
            if backend == "file":
                assert_is_in_files(results_file_path, str(list(val.values())[0]))
                assert (
                    CONST_REC_ID in psm.backend._data[STANDARD_TEST_PIPE_ID][PROJECT_SAMPLE_LEVEL]
                )
                assert (
                    list(val.keys())[0]
                    in psm.backend._data[STANDARD_TEST_PIPE_ID][PROJECT_SAMPLE_LEVEL][CONST_REC_ID]
                )
            if backend == "db":
                val_name = list(val.keys())[0]
                assert psm.backend.select(filter_conditions=[(val_name, "eq", val[val_name])])

    @pytest.mark.parametrize(
        "val",
        [
            {"name_of_something": "test_name"},
            {"number_of_things": 1},
            {"percentage_of_things": 10.1},
        ],
    )
    @pytest.mark.parametrize("backend", ["file", "db"])
    def test_retrieve(self, val, config_file_path, schema_file_path, results_file_path, backend):
        with NamedTemporaryFile() as f, ContextManagerDBTesting(DB_URL):
            results_file_path = f.name
            args = dict(schema_path=schema_file_path, record_identifier=CONST_REC_ID)
            backend_data = (
                {"config_file": config_file_path}
                if backend == "db"
                else {"results_file_path": results_file_path}
            )
            args.update(backend_data)
            psm = SamplePipestatManager(**args)
            psm.report(record_identifier="constant_record_id", values=val, force_overwrite=True)
            retrieved_val = psm.retrieve(result_identifier=list(val.keys())[0])
            assert str(retrieved_val) == str(list(val.values())[0])

    @pytest.mark.parametrize(
        "val",
        [
            {"name_of_something": "test_name"},
            {"number_of_things": 1},
            {"percentage_of_things": 10.1},
        ],
    )
    @pytest.mark.parametrize("backend", ["file", "db"])
    def test_remove(self, val, config_file_path, schema_file_path, results_file_path, backend):
        with NamedTemporaryFile() as f, ContextManagerDBTesting(DB_URL):
            results_file_path = f.name
            args = dict(schema_path=schema_file_path, record_identifier=CONST_REC_ID)
            backend_data = (
                {"config_file": config_file_path}
                if backend == "db"
                else {"results_file_path": results_file_path}
            )
            args.update(backend_data)
            psm = SamplePipestatManager(**args)
            psm.report(record_identifier="constant_record_id", values=val, force_overwrite=True)
            assert psm.remove(result_identifier=list(val.keys())[0])


def test_highlighting_works(highlight_schema_file_path, results_file_path):
    """the highlighted results are sourced from the schema and only ones
    that are indicated with 'highlight: true` are respected"""
    with NamedTemporaryFile() as f:
        results_file_path = f.name
        s = ParsedSchema(highlight_schema_file_path)
        schema_highlighted_results = [
            k for k, v in s.sample_level_data.items() if v.get("highlight") is True
        ]
        psm = SamplePipestatManager(
            results_file_path=results_file_path,
            schema_path=highlight_schema_file_path,
        )
        assert psm.highlighted_results == schema_highlighted_results


class TestEnvVars:
    def test_no_config__psm_is_built_from_env_vars(
        self, monkeypatch, results_file_path, schema_file_path
    ):
        """
        test that the object can be created if the arguments
        are provided as env vars
        """

        monkeypatch.setenv(ENV_VARS["record_identifier"], "sample1")
        monkeypatch.setenv(ENV_VARS["results_file"], results_file_path)
        monkeypatch.setenv(ENV_VARS["schema"], schema_file_path)
        try:
            SamplePipestatManager()
        except Exception as e:
            pytest.fail(f"Error during pipestat manager creation: {e}")

    # @pytest.mark.skip(reason="known failure for now with config file")
    def test_config__psm_is_built_from_config_file_env_var(self, monkeypatch, config_file_path):
        """PSM can be created from config parsed from env var value."""
        monkeypatch.setenv(ENV_VARS["config"], config_file_path)
        try:
            SamplePipestatManager()
        except Exception as e:
            pytest.fail(f"Error during pipestat manager creation: {e}")


def test_no_constructor_args__raises_expected_exception():
    """See Issue #3 in the repository."""
    with pytest.raises(SchemaNotFoundError):
        SamplePipestatManager()


def absolutize_file(f: str) -> str:
    return f if os.path.isabs(f) else get_data_file_path(f)


@pytest.mark.parametrize(
    ["schema_file_path", "exp_status_schema", "exp_status_schema_path"],
    [
        (absolutize_file(fn1), exp_status_schema, absolutize_file(fn2))
        for fn1, exp_status_schema, fn2 in [
            ("sample_output_schema.yaml", DEFAULT_STATUS_DATA, STATUS_SCHEMA),
            (
                "sample_output_schema__with_project_with_samples_with_status.yaml",
                COMMON_CUSTOM_STATUS_DATA,
                "sample_output_schema__with_project_with_samples_with_status.yaml",
            ),
            (
                "sample_output_schema__with_project_with_samples_without_status.yaml",
                DEFAULT_STATUS_DATA,
                STATUS_SCHEMA,
            ),
            (
                "sample_output_schema__with_project_without_samples_with_status.yaml",
                COMMON_CUSTOM_STATUS_DATA,
                "sample_output_schema__with_project_without_samples_with_status.yaml",
            ),
            (
                "sample_output_schema__with_project_without_samples_without_status.yaml",
                DEFAULT_STATUS_DATA,
                STATUS_SCHEMA,
            ),
            (
                "sample_output_schema__without_project_with_samples_with_status.yaml",
                COMMON_CUSTOM_STATUS_DATA,
                "sample_output_schema__without_project_with_samples_with_status.yaml",
            ),
            (
                "sample_output_schema__without_project_with_samples_without_status.yaml",
                DEFAULT_STATUS_DATA,
                STATUS_SCHEMA,
            ),
        ]
    ],
)
@pytest.mark.parametrize("backend_data", [BACKEND_KEY_FILE, BACKEND_KEY_DB], indirect=True)
def test_manager_has_correct_status_schema_and_status_schema_source(
    schema_file_path, exp_status_schema, exp_status_schema_path, backend_data
):
    psm = SamplePipestatManager(schema_path=schema_file_path, **backend_data)
    assert psm.status_schema == exp_status_schema
    assert psm.status_schema_source == exp_status_schema_path


class TestPipestatBoss:
    @pytest.mark.parametrize("backend", ["file", "db"])
    def test_basic_pipestatboss(
        self,
        config_file_path,
        output_schema_html_report,
        results_file_path,
        backend,
    ):
        pipeline_list = ["sample", "project"]
        values_project = [
            {"project_name_1": {"number_of_things": 2}},
            {"project_name_1": {"name_of_something": "name of something string"}},
        ]

        values_sample = [
            {"sample4": {"smooth_bw": "smooth_bw string"}},
            {"sample5": {"output_file": {"path": "path_string", "title": "title_string"}}},
        ]

        with NamedTemporaryFile() as f, ContextManagerDBTesting(DB_URL):
            results_file_path = f.name
            args = dict(schema_path=output_schema_html_report, database_only=False)
            backend_data = (
                {"config_file": config_file_path}
                if backend == "db"
                else {"results_file_path": results_file_path}
            )
            args.update(backend_data)

            psb = PipestatBoss(pipeline_list=pipeline_list, **args)

            for i in values_sample:
                for r, v in i.items():
                    psb.samplemanager.report(record_identifier=r, values=v, force_overwrite=True)
                    psb.samplemanager.set_status(record_identifier=r, status_identifier="running")
            for i in values_project:
                for r, v in i.items():
                    psb.projectmanager.report(record_identifier=r, values=v, force_overwrite=True)
                    psb.projectmanager.set_status(record_identifier=r, status_identifier="running")


class TestHTMLReport:
    @pytest.mark.parametrize(
        ["rec_id", "val"],
        [
            ("sample1", {"name_of_something": "test_name"}),
        ],
    )
    @pytest.mark.parametrize("backend", ["file", "db"])
    def test_basics_samples(
        self,
        rec_id,
        val,
        config_file_path,
        output_schema_html_report,
        results_file_path,
        backend,
    ):
        values_project = [
            {"project_name_1": {"number_of_things": 2}},
            {"project_name_1": {"name_of_something": "name of something string"}},
        ]
        values_sample = [
            {"sample4": {"smooth_bw": "smooth_bw string"}},
            {"sample5": {"output_file": {"path": "path_string", "title": "title_string"}}},
            {"sample4": {"aligned_bam": "aligned_bam string"}},
            {"sample6": {"output_file": {"path": "path_string", "title": "title_string"}}},
            {
                "sample7": {
                    "output_image": {
                        "path": "path_string",
                        "thumbnail_path": "path_string",
                        "title": "title_string",
                    }
                }
            },
        ]
        with NamedTemporaryFile() as f, ContextManagerDBTesting(DB_URL):
            results_file_path = f.name
            args = dict(schema_path=output_schema_html_report, database_only=False)
            backend_data = (
                {"config_file": config_file_path}
                if backend == "db"
                else {"results_file_path": results_file_path}
            )
            args.update(backend_data)
            psm = SamplePipestatManager(**args)

            for i in values_sample:
                for r, v in i.items():
                    psm.report(record_identifier=r, values=v, force_overwrite=True)
                    psm.set_status(record_identifier=r, status_identifier="running")

            try:
                htmlreportpath = psm.summarize(amendment="")
                assert htmlreportpath is not None
            except:
                assert 0

            try:
                table_paths = psm.table()
                assert table_paths is not None
            except:
                assert 0

    @pytest.mark.parametrize("backend", ["file", "db"])
    def test_basics_project(
        self,
        config_file_path,
        output_schema_html_report,
        results_file_path,
        backend,
    ):
        values_project = [
            {"project_name_1": {"number_of_things": 2}},
            {"project_name_1": {"name_of_something": "name of something string"}},
        ]

        with NamedTemporaryFile() as f, ContextManagerDBTesting(DB_URL):
            results_file_path = f.name
            args = dict(schema_path=output_schema_html_report, database_only=False)
            backend_data = (
                {"config_file": config_file_path}
                if backend == "db"
                else {"results_file_path": results_file_path}
            )
            args.update(backend_data)
            # project level
            psm = ProjectPipestatManager(**args)

            for i in values_project:
                for r, v in i.items():
                    psm.report(
                        record_identifier=r,
                        values=v,
                        force_overwrite=True,
                    )
                    psm.set_status(record_identifier=r, status_identifier="running")

            try:
                htmlreportpath = psm.summarize(amendment="")
                assert htmlreportpath is not None
            except:
                assert 0

            try:
                table_paths = psm.table()
                assert table_paths is not None
            except:
                assert 0<|MERGE_RESOLUTION|>--- conflicted
+++ resolved
@@ -391,8 +391,6 @@
             assert str(retrieved_val) == str(list(val.values())[0])
             # Test Retrieve Whole Record
             assert isinstance(psm.retrieve(record_identifier=rec_id), Mapping)
-<<<<<<< HEAD
-=======
 
     @pytest.mark.parametrize("backend", ["file", "db"])
     def test_get_records(
@@ -423,7 +421,6 @@
             assert results[0][0] == list(val_dict.keys())[0]
             assert results[1][0] == list(val_dict.keys())[1]
             assert len(results) == len(list(val_dict.keys()))
->>>>>>> 5b6f59c1
 
     @pytest.mark.parametrize(
         ["rec_id", "res_id"],
