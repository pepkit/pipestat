import pytest

from pipestat import SamplePipestatManager
from pipestat.const import *
from .conftest import DB_URL
<<<<<<< HEAD
from .conftest import SERVICE_UNAVAILABLE
from sqlmodel import Session, SQLModel, create_engine
=======

from sqlmodel import SQLModel, create_engine
>>>>>>> 52272dd2
from sqlmodel.main import default_registry


class ContextManagerDBTesting:
    """
    Creates context manager to connect to database at db_url and drop everything from the database upon exit to ensure
    the db is empty for each new test.
    """

    def __init__(self, db_url):
        self.db_url = db_url

    def __enter__(self):
        self.engine = create_engine(self.db_url, echo=True)
        self.connection = self.engine.connect()
        return self.connection

    def __exit__(self, exc_type, exc_value, exc_traceback):
        SQLModel.metadata.drop_all(self.engine)
        default_registry.dispose()
        self.connection.close()


@pytest.mark.skipif(SERVICE_UNAVAILABLE, reason="requires service X to be available")
class TestDatabaseOnly:
    # TODO: parameterize this against different schemas.
    def test_manager_can_be_built_without_exception(self, config_file_path, schema_file_path):
        with ContextManagerDBTesting(DB_URL):
            try:
                SamplePipestatManager(
                    schema_path=schema_file_path,
                    record_identifier="irrelevant",
                    database_only=True,
                    config_file=config_file_path,
                )
            except Exception as e:
                pytest.fail(f"Pipestat manager construction failed: {e})")

    @pytest.mark.parametrize(
        "val",
        [
            {"name_of_something": "test_name"},
            {"number_of_things": 1},
            {"percentage_of_things": 10.1},
        ],
    )
    # TODO: need to test reporting of more complex types
    def test_report(
        self,
        val,
        config_file_path,
        schema_file_path,
    ):
        with ContextManagerDBTesting(DB_URL):
            psm = SamplePipestatManager(
                schema_path=schema_file_path,
                record_identifier="constant_record_id",
                database_only=True,
                config_file=config_file_path,
            )
            psm.report(record_identifier="constant_record_id", values=val, force_overwrite=True)
            val_name = list(val.keys())[0]

            assert psm.select_records(
                filter_conditions=[
                    {
                        "key": val_name,
                        "operator": "eq",
                        "value": val[val_name],
                    },
                ],
            )

    @pytest.mark.parametrize(
        "val",
        [
            {"name_of_something": "test_name"},
            {"number_of_things": 1},
            {"percentage_of_things": 10.1},
        ],
    )
    @pytest.mark.parametrize("pipeline_type", ["project", "sample"])
    def test_report_samples_and_project(
        self,
        val,
        config_file_path,
        schema_with_project_with_samples_without_status,
        pipeline_type,
    ):
        with ContextManagerDBTesting(DB_URL):
            psm = SamplePipestatManager(
                schema_path=schema_with_project_with_samples_without_status,
                record_identifier="constant_record_id",
                database_only=True,
                config_file=config_file_path,
            )
            val_name = list(val.keys())[0]
            if pipeline_type is True:
                if val_name in psm.cfg[SCHEMA_KEY].project_level_data:
                    psm.report(
                        values=val,
                        force_overwrite=True,
                        strict_type=False,
                        # pipeline_type=pipeline_type,
                    )
                    assert psm.backend.select(filter_conditions=[(val_name, "eq", val[val_name])])
                else:
                    pass
                    # assert that this would fail to report otherwise.
            if pipeline_type == "sample":
                if val_name in psm.cfg[SCHEMA_KEY].sample_level_data:
                    psm.report(
                        values=val,
                        force_overwrite=True,
                        strict_type=False,
                        # pipeline_type=pipeline_type,
                    )
                    val_name = list(val.keys())[0]
                    assert psm.backend.select(filter_conditions=[(val_name, "eq", val[val_name])])
                else:
                    pass
                    # assert that this would fail to report otherwise.

    @pytest.mark.parametrize(
        "val",
        [
            {
                "collection_of_images": [
                    {
                        "items": {
                            "properties": {
                                "prop1": {
                                    "properties": {
                                        "path": "pathstring",
                                        "title": "titlestring",
                                    }
                                }
                            }
                        }
                    }
                ]
            },
            {"output_file": {"path": "path_string", "title": "title_string"}},
            {
                "output_image": {
                    "path": "path_string",
                    "thumbnail_path": "thumbnail_path_string",
                    "title": "title_string",
                }
            },
            {
                "output_file_in_object": {
                    "properties": {
                        "prop1": {"properties": {"path": "pathstring", "title": "titlestring"}}
                    }
                }
            },
        ],
    )
    def test_complex_object_report(
        self,
        val,
        config_file_path,
        recursive_schema_file_path,
    ):
        with ContextManagerDBTesting(DB_URL):
            REC_ID = "constant_record_id"
            psm = SamplePipestatManager(
                schema_path=recursive_schema_file_path,
                record_identifier=REC_ID,
                database_only=True,
                config_file=config_file_path,
            )
            psm.report(
                record_identifier=REC_ID, values=val, force_overwrite=True
            )  # Force overwrite so that resetting the SQL DB is unnecessary.
            val_name = list(val.keys())[0]
            assert psm.select_records(
                filter_conditions=[
                    {
                        "key": val_name,
                        "operator": "eq",
                        "value": val[val_name],
                    }
                ]
            )

    @pytest.mark.parametrize(["rec_id", "res_id"], [("sample2", "number_of_things")])
    def test_select_invalid_filter_column__raises_expected_exception(
        self,
        rec_id,
        res_id,
        config_file_path,
        schema_file_path,
    ):
        with ContextManagerDBTesting(DB_URL):
            args = dict(schema_path=schema_file_path, config_file=config_file_path)
            psm = SamplePipestatManager(**args)
            with pytest.raises(ValueError):
                assert psm.select_records(
                    columns=[res_id],
                    filter_conditions=[
                        {
                            "key": "bogus_name",
                            "operator": "eq",
                            "value": rec_id,
                        },
                    ],
                )

    @pytest.mark.parametrize("res_id", ["number_of_things"])
    @pytest.mark.parametrize("filter_condition", [("column", "eq", 1), "a", [1, 2, 3]])
    def test_select_invalid_filter_structure__raises_expected_exception(
        self,
        res_id,
        config_file_path,
        schema_file_path,
        filter_condition,
    ):
        with ContextManagerDBTesting(DB_URL):
            args = dict(schema_path=schema_file_path, config_file=config_file_path)
            psm = SamplePipestatManager(**args)
            with pytest.raises(AttributeError):
                psm.select_records(
                    filter_conditions=[filter_condition],
                    columns=[res_id],
                )

    @pytest.mark.parametrize(["rec_id", "res_id"], [("sample2", "number_of_things")])
    @pytest.mark.parametrize("limit", [1, 2, 3, 15555])
    def test_select_limit(
        self,
        rec_id,
        res_id,
        config_file_path,
        schema_file_path,
        limit,
    ):
        with ContextManagerDBTesting(DB_URL):
            args = dict(schema_path=schema_file_path, config_file=config_file_path)
            psm = SamplePipestatManager(**args)
            result = psm.select_records(
                filter_conditions=[
                    {
                        "key": "record_identifier",
                        "operator": "eq",
                        "value": rec_id,
                    }
                ],
                columns=[res_id],
                limit=limit,
            )
            assert len(result["records"]) <= limit

    @pytest.mark.parametrize(
        ["offset", "limit"], [(0, 0), (0, 1), (0, 2), (0, 11111), (1, 1), (1, 0)]
    )
    def test_select_pagination(
        self,
        config_file_path,
        schema_file_path,
        offset,
        limit,
    ):
        with ContextManagerDBTesting(DB_URL):
            args = dict(schema_path=schema_file_path, config_file=config_file_path)
            psm = SamplePipestatManager(**args)
            result = psm.select_records(cursor=offset, limit=limit)
            print(result)
            assert len(result["records"]) == min(max((psm.record_count - offset), 0), limit)<|MERGE_RESOLUTION|>--- conflicted
+++ resolved
@@ -3,13 +3,10 @@
 from pipestat import SamplePipestatManager
 from pipestat.const import *
 from .conftest import DB_URL
-<<<<<<< HEAD
+
 from .conftest import SERVICE_UNAVAILABLE
 from sqlmodel import Session, SQLModel, create_engine
-=======
-
-from sqlmodel import SQLModel, create_engine
->>>>>>> 52272dd2
+
 from sqlmodel.main import default_registry
 
 
