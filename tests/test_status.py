"""Tests for pipestat's status checking/management functionality"""

import os
import pytest
<<<<<<< HEAD
from pipestat import SamplePipestatManager, ProjectPipestatManager
=======
from pipestat import SamplePipestatManager
>>>>>>> 52272dd2
from pipestat.const import STATUS_FILE_DIR, FILE_KEY
from .conftest import BACKEND_KEY_DB, BACKEND_KEY_FILE, DB_URL, SERVICE_UNAVAILABLE

from .test_db_only_mode import ContextManagerDBTesting
from pipestat.exceptions import UnrecognizedStatusError


<<<<<<< HEAD
@pytest.mark.skipif(SERVICE_UNAVAILABLE, reason="requires postgres service to be available")
class TestStatus:
    def test_status_file_default_location(self, schema_file_path, results_file_path):
        """status file location is set to the results file dir
        if not specified"""
        psm = SamplePipestatManager(
            results_file_path=results_file_path,
            schema_path=schema_file_path,
        )
        assert psm.cfg[STATUS_FILE_DIR] == os.path.dirname(psm.cfg[FILE_KEY])
=======
def test_status_file_default_location(schema_file_path, results_file_path):
    """status file location is set to the results file dir
    if not specified"""
    psm = SamplePipestatManager(
        results_file_path=results_file_path,
        schema_path=schema_file_path,
    )
    assert psm.cfg[STATUS_FILE_DIR] == os.path.dirname(psm.cfg[FILE_KEY])


@pytest.mark.parametrize("backend_data", ["file", "db"], indirect=True)
@pytest.mark.parametrize("status_id", ["running", "failed", "completed"])
def test_status_not_configured(schema_file_path, config_file_path, backend_data, status_id):
    """Status management works even in case it has not been configured."""
    with ContextManagerDBTesting(DB_URL):
        args = dict(
            schema_path=schema_file_path,
        )
        args.update(backend_data)
        psm = SamplePipestatManager(**args)
        psm.set_status(record_identifier="sample1", status_identifier=status_id)
        assert psm.get_status(record_identifier="sample1") == status_id


@pytest.mark.parametrize("backend_data", [BACKEND_KEY_FILE, BACKEND_KEY_DB], indirect=True)
@pytest.mark.parametrize("status_id", ["running_custom", "failed_custom", "completed_custom"])
def test_custom_status_schema(
    backend_data,
    status_id,
    custom_status_schema2,
):
    """Status management works even in case it has not been configured."""
    with ContextManagerDBTesting(DB_URL):
        args = dict(
            schema_path=custom_status_schema2,
        )
        args.update(backend_data)
        psm = SamplePipestatManager(**args)
        psm.set_status(record_identifier="sample1", status_identifier=status_id)
        assert psm.get_status(record_identifier="sample1") == status_id
>>>>>>> 52272dd2

    @pytest.mark.parametrize("backend_data", ["file", "db"], indirect=True)
    @pytest.mark.parametrize("status_id", ["running", "failed", "completed"])
    def test_status_not_configured(
        self, schema_file_path, config_file_path, backend_data, status_id
    ):
        """Status management works even in case it has not been configured."""
        with ContextManagerDBTesting(DB_URL) as connection:
            args = dict(
                schema_path=schema_file_path,
            )
            args.update(backend_data)
            # psm = SamplePipestatManager(**args)
            psm = SamplePipestatManager(**args)
            psm.set_status(record_identifier="sample1", status_identifier=status_id)
            assert psm.get_status(record_identifier="sample1") == status_id

<<<<<<< HEAD
    @pytest.mark.parametrize("backend_data", [BACKEND_KEY_FILE, BACKEND_KEY_DB], indirect=True)
    @pytest.mark.parametrize("status_id", ["running_custom", "failed_custom", "completed_custom"])
    def test_custom_status_schema(
        self,
        backend_data,
        status_id,
        custom_status_schema2,
    ):
        """Status management works even in case it has not been configured."""
        with ContextManagerDBTesting(DB_URL) as connection:
            args = dict(
                schema_path=custom_status_schema2,
            )
            args.update(backend_data)
            psm = SamplePipestatManager(**args)
=======
@pytest.mark.parametrize("backend_data", ["file", "db"], indirect=True)
@pytest.mark.parametrize("status_id", ["NOTINSCHEMA"])
def test_status_not_in_schema__raises_expected_error(
    schema_file_path, config_file_path, backend_data, status_id
):
    """A status to set must be a value declared in the active schema, whether default or custom."""
    with ContextManagerDBTesting(DB_URL):
        args = dict(
            schema_path=schema_file_path,
        )
        args.update(backend_data)
        psm = SamplePipestatManager(**args)
        with pytest.raises(UnrecognizedStatusError):
>>>>>>> 52272dd2
            psm.set_status(record_identifier="sample1", status_identifier=status_id)
            assert psm.get_status(record_identifier="sample1") == status_id

    @pytest.mark.parametrize("backend_data", ["file", "db"], indirect=True)
    @pytest.mark.parametrize("status_id", ["NOTINSCHEMA"])
    def test_status_not_in_schema__raises_expected_error(
        self, schema_file_path, config_file_path, backend_data, status_id
    ):
        """A status to set must be a value declared in the active schema, whether default or custom."""
        with ContextManagerDBTesting(DB_URL) as connection:
            args = dict(
                schema_path=schema_file_path,
            )
            args.update(backend_data)
            psm = SamplePipestatManager(**args)
            with pytest.raises(UnrecognizedStatusError):
                psm.set_status(record_identifier="sample1", status_identifier=status_id)

    @pytest.mark.skip(reason="not implemented")
    def test_clear_status(self):
        # TODO write pytest for clearing statuses
        """Test clearing flag files"""
        pass<|MERGE_RESOLUTION|>--- conflicted
+++ resolved
@@ -2,11 +2,9 @@
 
 import os
 import pytest
-<<<<<<< HEAD
-from pipestat import SamplePipestatManager, ProjectPipestatManager
-=======
+
 from pipestat import SamplePipestatManager
->>>>>>> 52272dd2
+
 from pipestat.const import STATUS_FILE_DIR, FILE_KEY
 from .conftest import BACKEND_KEY_DB, BACKEND_KEY_FILE, DB_URL, SERVICE_UNAVAILABLE
 
@@ -14,7 +12,6 @@
 from pipestat.exceptions import UnrecognizedStatusError
 
 
-<<<<<<< HEAD
 @pytest.mark.skipif(SERVICE_UNAVAILABLE, reason="requires postgres service to be available")
 class TestStatus:
     def test_status_file_default_location(self, schema_file_path, results_file_path):
@@ -25,48 +22,7 @@
             schema_path=schema_file_path,
         )
         assert psm.cfg[STATUS_FILE_DIR] == os.path.dirname(psm.cfg[FILE_KEY])
-=======
-def test_status_file_default_location(schema_file_path, results_file_path):
-    """status file location is set to the results file dir
-    if not specified"""
-    psm = SamplePipestatManager(
-        results_file_path=results_file_path,
-        schema_path=schema_file_path,
-    )
-    assert psm.cfg[STATUS_FILE_DIR] == os.path.dirname(psm.cfg[FILE_KEY])
 
-
-@pytest.mark.parametrize("backend_data", ["file", "db"], indirect=True)
-@pytest.mark.parametrize("status_id", ["running", "failed", "completed"])
-def test_status_not_configured(schema_file_path, config_file_path, backend_data, status_id):
-    """Status management works even in case it has not been configured."""
-    with ContextManagerDBTesting(DB_URL):
-        args = dict(
-            schema_path=schema_file_path,
-        )
-        args.update(backend_data)
-        psm = SamplePipestatManager(**args)
-        psm.set_status(record_identifier="sample1", status_identifier=status_id)
-        assert psm.get_status(record_identifier="sample1") == status_id
-
-
-@pytest.mark.parametrize("backend_data", [BACKEND_KEY_FILE, BACKEND_KEY_DB], indirect=True)
-@pytest.mark.parametrize("status_id", ["running_custom", "failed_custom", "completed_custom"])
-def test_custom_status_schema(
-    backend_data,
-    status_id,
-    custom_status_schema2,
-):
-    """Status management works even in case it has not been configured."""
-    with ContextManagerDBTesting(DB_URL):
-        args = dict(
-            schema_path=custom_status_schema2,
-        )
-        args.update(backend_data)
-        psm = SamplePipestatManager(**args)
-        psm.set_status(record_identifier="sample1", status_identifier=status_id)
-        assert psm.get_status(record_identifier="sample1") == status_id
->>>>>>> 52272dd2
 
     @pytest.mark.parametrize("backend_data", ["file", "db"], indirect=True)
     @pytest.mark.parametrize("status_id", ["running", "failed", "completed"])
@@ -84,7 +40,7 @@
             psm.set_status(record_identifier="sample1", status_identifier=status_id)
             assert psm.get_status(record_identifier="sample1") == status_id
 
-<<<<<<< HEAD
+
     @pytest.mark.parametrize("backend_data", [BACKEND_KEY_FILE, BACKEND_KEY_DB], indirect=True)
     @pytest.mark.parametrize("status_id", ["running_custom", "failed_custom", "completed_custom"])
     def test_custom_status_schema(
@@ -100,21 +56,7 @@
             )
             args.update(backend_data)
             psm = SamplePipestatManager(**args)
-=======
-@pytest.mark.parametrize("backend_data", ["file", "db"], indirect=True)
-@pytest.mark.parametrize("status_id", ["NOTINSCHEMA"])
-def test_status_not_in_schema__raises_expected_error(
-    schema_file_path, config_file_path, backend_data, status_id
-):
-    """A status to set must be a value declared in the active schema, whether default or custom."""
-    with ContextManagerDBTesting(DB_URL):
-        args = dict(
-            schema_path=schema_file_path,
-        )
-        args.update(backend_data)
-        psm = SamplePipestatManager(**args)
-        with pytest.raises(UnrecognizedStatusError):
->>>>>>> 52272dd2
+
             psm.set_status(record_identifier="sample1", status_identifier=status_id)
             assert psm.get_status(record_identifier="sample1") == status_id
 
