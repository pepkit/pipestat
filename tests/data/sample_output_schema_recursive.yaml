title: An example Pipestat output schema
description: A pipeline that uses pipestat to report sample and project level results.
type: object
properties:
  pipeline_name: "default_pipeline_name"
  samples:
    type: object
    properties:
      collection_of_images:
        description: "This store collection of values or objects"
        type: array
        items:
          properties:
              prop1:
                description: "This is an example file"
                $ref: "#/$defs/file"
      output_file_in_object:
        type: object
        properties:
          prop1:
            description: "This is an example file"
            $ref: "#/$defs/file"
          prop2:
            description: "This is an example image"
            $ref: "#/$defs/image"
        description: "Object output"
      output_file:
        $ref: "#/$defs/file"
        description: "This a path to the output file"
      output_image:
        $ref: "#/$defs/image"
        description: "This a path to the output image"
$defs:
  image:
    type: object
    object_type: image
    properties:
      path:
        type: string
      thumbnail_path:
        type: string
      title:
        type: string
    required:
      - path
      - thumbnail_path
      - title
  file:
    type: object
    object_type: file
    properties:
<<<<<<< HEAD
      prop1:
        description: "This is an example file"
        type: file
      prop2:
        description: "This is an example image"
        type: image
    description: "Object output"
  output_file:
    type: file
    description: "This a path to the output file"
  output_image:
    type: image
    description: "This a path to the output image"
  number_of_things:
    type: integer
    description: "Number of things"
  percentage_of_things:
    type: number
    description: "Percentage of things"
  name_of_something:
    type: string
    description: "Name of something"
  switch_value:
    type: boolean
    description: "Is the switch on or off"
  md5sum:
    type: string
    description: "MD5SUM of an object"
    highlight: true
  output_file_in_object_nested:
    type: object
    description: "This is an example file"
    properties:
      prop1:
        description: "This is an example file"
        type: object
        properties:
          prop2:
            description: "This is an example file"
            type: integer
=======
      path:
        type: string
      title:
        type: string
    required:
      - path
      - title
>>>>>>> 6985fcdb
<|MERGE_RESOLUTION|>--- conflicted
+++ resolved
@@ -49,53 +49,10 @@
     type: object
     object_type: file
     properties:
-<<<<<<< HEAD
-      prop1:
-        description: "This is an example file"
-        type: file
-      prop2:
-        description: "This is an example image"
-        type: image
-    description: "Object output"
-  output_file:
-    type: file
-    description: "This a path to the output file"
-  output_image:
-    type: image
-    description: "This a path to the output image"
-  number_of_things:
-    type: integer
-    description: "Number of things"
-  percentage_of_things:
-    type: number
-    description: "Percentage of things"
-  name_of_something:
-    type: string
-    description: "Name of something"
-  switch_value:
-    type: boolean
-    description: "Is the switch on or off"
-  md5sum:
-    type: string
-    description: "MD5SUM of an object"
-    highlight: true
-  output_file_in_object_nested:
-    type: object
-    description: "This is an example file"
-    properties:
-      prop1:
-        description: "This is an example file"
-        type: object
-        properties:
-          prop2:
-            description: "This is an example file"
-            type: integer
-=======
       path:
         type: string
       title:
         type: string
     required:
       - path
-      - title
->>>>>>> 6985fcdb
+      - title